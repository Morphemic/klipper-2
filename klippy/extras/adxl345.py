--- conflicted
+++ resolved
@@ -29,7 +29,8 @@
     800: 0xd, 1600: 0xe, 3200: 0xf,
 }
 
-<<<<<<< HEAD
+ADXL345_DEV_ID = 0xe5
+
 FREEFALL_ACCEL = 9.80665 * 1000.
 SCALE = 0.0039 * FREEFALL_ACCEL # 3.9mg/LSB * Earth gravity in mm/s**2
 DUR_SCALE = 0.000625 # 0.625 msec / LSB
@@ -38,12 +39,6 @@
 
 PROBE_CALIBRATION_TIME = 1.
 ADXL345_REST_TIME = .01
-=======
-ADXL345_DEV_ID = 0xe5
-
-FREEFALL_ACCEL = 9.80665 * 1000.
-SCALE = 0.0039 * FREEFALL_ACCEL # 3.9mg/LSB * Earth gravity in mm/s**2
->>>>>>> 475d8a72
 
 Accel_Measurement = collections.namedtuple(
     'Accel_Measurement', ('time', 'accel_x', 'accel_y', 'accel_z'))
@@ -116,7 +111,6 @@
         write_proc.daemon = True
         write_proc.start()
 
-<<<<<<< HEAD
 class BedOffsetHelper:
     def __init__(self, config):
         self.printer = config.get_printer()
@@ -334,8 +328,6 @@
     def cmd_ACCELPROBE_CALIBRATE(self, gcmd):
         self.calibrate(gcmd)
 
-=======
->>>>>>> 475d8a72
 # Printer class that controls ADXL345 chip
 class ADXL345:
     def __init__(self, config):
@@ -378,70 +370,42 @@
         gcode.register_mux_command("ACCELEROMETER_QUERY", "CHIP", self.name,
                                    self.cmd_ACCELEROMETER_QUERY,
                                    desc=self.cmd_ACCELEROMETER_QUERY_help)
-<<<<<<< HEAD
-        gcode.register_mux_command("READ_ADXL345", "CHIP", self.name,
-                                   self.cmd_READ_ADXL345,
-                                   desc=self.cmd_READ_ADXL345_help)
-        gcode.register_mux_command("SET_ADXL345", "CHIP", self.name,
-                                   self.cmd_SET_ADXL345,
-                                   desc=self.cmd_SET_ADXL345_help)
-=======
         gcode.register_mux_command("ADXL345_DEBUG_READ", "CHIP", self.name,
                                    self.cmd_ADXL345_DEBUG_READ,
                                    desc=self.cmd_ADXL345_DEBUG_READ_help)
         gcode.register_mux_command("ADXL345_DEBUG_WRITE", "CHIP", self.name,
                                    self.cmd_ADXL345_DEBUG_WRITE,
                                    desc=self.cmd_ADXL345_DEBUG_WRITE_help)
->>>>>>> 475d8a72
         if self.name == "default":
             gcode.register_mux_command("ACCELEROMETER_MEASURE", "CHIP", None,
                                        self.cmd_ACCELEROMETER_MEASURE)
             gcode.register_mux_command("ACCELEROMETER_QUERY", "CHIP", None,
                                        self.cmd_ACCELEROMETER_QUERY)
-<<<<<<< HEAD
-            gcode.register_mux_command("READ_ADXL345", "CHIP", None,
-                                       self.cmd_READ_ADXL345,
-                                       desc=self.cmd_READ_ADXL345_help)
-            gcode.register_mux_command("SET_ADXL345", "CHIP", None,
-                                       self.cmd_SET_ADXL345,
-                                       desc=self.cmd_SET_ADXL345_help)
-        if config.get('probe_pin', None) is not None:
-            adxl345_endstop = ADXL345EndstopWrapper(config, self, self.axes_map)
-            self.printer.add_object('probe',
-                                    probe.PrinterProbe(config, adxl345_endstop))
-    def is_initialized(self):
-        return (self.read_reg(REG_DATA_FORMAT) & 0xB) != 0
-=======
             gcode.register_mux_command("ADXL345_DEBUG_READ", "CHIP", None,
                                        self.cmd_ADXL345_DEBUG_READ,
                                        desc=self.cmd_ADXL345_DEBUG_READ_help)
             gcode.register_mux_command("ADXL345_DEBUG_WRITE", "CHIP", None,
                                        self.cmd_ADXL345_DEBUG_WRITE,
                                        desc=self.cmd_ADXL345_DEBUG_WRITE_help)
+        if config.get('probe_pin', None) is not None:
+            adxl345_endstop = ADXL345EndstopWrapper(config, self, self.axes_map)
+            self.printer.add_object('probe',
+                                    probe.PrinterProbe(config, adxl345_endstop))
     def is_initialized(self):
         # In case of miswiring, testing ADXL345 device ID prevents treating
         # noise or wrong signal as a correctly initialized device
         return (self.read_reg(REG_DEVID) == ADXL345_DEV_ID and
                 (self.read_reg(REG_DATA_FORMAT) & 0xB) != 0)
->>>>>>> 475d8a72
     def initialize(self):
         # Setup ADXL345 parameters and verify chip connectivity
         self.set_reg(REG_POWER_CTL, 0x00)
         dev_id = self.read_reg(REG_DEVID)
-<<<<<<< HEAD
-        if dev_id != 0xe5:
-            raise self.printer.command_error("Invalid adxl345 id (got %x vs %x)"
-                                             % (dev_id, 0xe5))
-        self.set_reg(REG_INT_ENABLE, 0x00)
-        self.set_reg(REG_DATA_FORMAT, 0x0B)
-    def get_mcu(self):
-        return self.spi.get_mcu()
-=======
         if dev_id != ADXL345_DEV_ID:
             raise self.printer.command_error("Invalid adxl345 id (got %x vs %x)"
                                              % (dev_id, ADXL345_DEV_ID))
         self.set_reg(REG_DATA_FORMAT, 0x0B)
->>>>>>> 475d8a72
+    def get_mcu(self):
+        return self.spi.get_mcu()
     def _build_config(self):
         self.query_adxl345_cmd = self.mcu.lookup_command(
             "query_adxl345 oid=%c clock=%u rest_ticks=%u",
@@ -581,26 +545,15 @@
         _, accel_x, accel_y, accel_z = values[-1]
         gcmd.respond_info("adxl345 values (x, y, z): %.6f, %.6f, %.6f" % (
             accel_x, accel_y, accel_z))
-<<<<<<< HEAD
-    cmd_READ_ADXL345_help = "Query accelerometer register"
-    def cmd_READ_ADXL345(self, gcmd):
-=======
     cmd_ADXL345_DEBUG_READ_help = "Query accelerometer register (for debugging)"
     def cmd_ADXL345_DEBUG_READ(self, gcmd):
->>>>>>> 475d8a72
         if self.is_measuring():
             raise gcmd.error("adxl345 measurements in progress")
         reg = gcmd.get("REG", minval=29, maxval=57, parser=lambda x: int(x, 0))
         val = self.read_reg(reg)
         gcmd.respond_info("ADXL345 REG[0x%x] = 0x%x" % (reg, val))
-<<<<<<< HEAD
-
-    cmd_SET_ADXL345_help = "Set accelerometer register"
-    def cmd_SET_ADXL345(self, gcmd):
-=======
     cmd_ADXL345_DEBUG_WRITE_help = "Set accelerometer register (for debugging)"
     def cmd_ADXL345_DEBUG_WRITE(self, gcmd):
->>>>>>> 475d8a72
         if self.is_measuring():
             raise gcmd.error("adxl345 measurements in progress")
         reg = gcmd.get("REG", minval=29, maxval=57, parser=lambda x: int(x, 0))

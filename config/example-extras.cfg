--- conflicted
+++ resolved
@@ -523,11 +523,7 @@
 #    the "default_type".
 
 ######################################################################
-<<<<<<< HEAD
-# Input shaping and S-Curves
-=======
 # Resonance compensation
->>>>>>> cd8f250e
 ######################################################################
 
 # Enables input shaping.
@@ -535,20 +531,14 @@
 #shaper_freq_x: 0
 #   A frequency (in Hz) of the input shaper for X axis. This is usually a
 #   resonance frequency of X axis that the input shaper should suppress.
-<<<<<<< HEAD
-=======
 #   For more complex shapers, like 2- and 3-hump EI input shapers, this
 #   parameter can be set from different considerations.
->>>>>>> cd8f250e
 #   The default value is 0, which disables input shaping for X axis.
 #shaper_freq_y: 0
 #   A frequency (in Hz) of the input shaper for Y axis. This is usually a
 #   resonance frequency of Y axis that the input shaper should suppress.
-<<<<<<< HEAD
-=======
 #   For more complex shapers, like 2- and 3-hump EI input shapers, this
 #   parameter can be set from different considerations.
->>>>>>> cd8f250e
 #   The default value is 0, which disables input shaping for Y axis.
 #shaper_type: mzv
 #   A type of the input shaper to use for both X and Y axes. Supported shapers
@@ -562,10 +552,9 @@
 #damping_ratio_x: 0.1
 #damping_ratio_y: 0.1
 #   Damping ratios of vibrations of X and Y axes used by input shapers to
-<<<<<<< HEAD
-#   improve vibration suppression. Should not be changed without proper
-#   measurements, e.g. with an accelerometer. Maximum allowed value is 0.3.
-#   Default value is 0.1 which is a good all-round value.
+#   improve vibration suppression. Should not be changed without some proper
+#   measurements, e.g. with an accelerometer.
+#   Default value is 0.1 which is a good all-round value for most printers.
 
 # S-Curve acceleration and jerk-limiting motion planning.
 #[scurve]
@@ -588,11 +577,6 @@
 #   The default value is max_accel * 30 if min_jerk_limit_time is not set,
 #   otherwise the default value is computed from min_jerk_limit_time parameter.
 #   Only has effect if acceleration_order is greater than 2.
-=======
-#   improve vibration suppression. Should not be changed without some proper
-#   measurements, e.g. with an accelerometer.
-#   Default value is 0.1 which is a good all-round value for most printers.
->>>>>>> cd8f250e
 
 
 ######################################################################

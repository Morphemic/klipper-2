#!/usr/bin/env python2
# Generate adxl345 accelerometer graphs
#
# Copyright (C) 2020  Kevin O'Connor <kevin@koconnor.net>
# Copyright (C) 2020  Dmitry Butyugin <dmbutyugin@google.com>
#
# This file may be distributed under the terms of the GNU GPLv3 license.
import optparse, os, sys
from textwrap import wrap
import numpy as np, matplotlib
sys.path.append(os.path.join(os.path.dirname(os.path.realpath(__file__)),
                             '..', 'klippy', 'extras'))
from shaper_calibrate import ShaperCalibrate

MAX_TITLE_LENGTH=80

def parse_log(logname):
    return np.loadtxt(logname, comments='#', delimiter=',')

######################################################################
# Raw accelerometer graphing
######################################################################

def plot_accel(data, logname):
    first_time = data[0, 0]
    times = data[:,0] - first_time
    fig, axes = matplotlib.pyplot.subplots(nrows=3, sharex=True)
    axes[0].set_title("\n".join(wrap("Accelerometer data (%s)" % (logname,),
                                     MAX_TITLE_LENGTH)))
    axis_names = ['x', 'y', 'z']
    for i in range(len(axis_names)):
        avg = data[:,i+1].mean()
        adata = data[:,i+1] - data[:,i+1].mean()
        ax = axes[i]
        ax.plot(times, adata, alpha=0.8)
        ax.grid(True)
        ax.set_ylabel('%s accel (%+.3f)\n(mm/s^2)' % (axis_names[i], -avg))
    axes[-1].set_xlabel('Time (%+.3f)\n(s)' % (-first_time,))
    fig.tight_layout()
    return fig


######################################################################
# Frequency graphing
######################################################################

# Calculate estimated "power spectral density"
def calc_freq_response(data, max_freq):
    helper = ShaperCalibrate(printer=None)
    return helper.process_accelerometer_data(data)

def calc_specgram(data, axis):
    N = data.shape[0]
    Fs = N / (data[-1,0] - data[0,0])
    # Round up to a power of 2 for faster FFT
    M = 1 << int(.5 * Fs - 1).bit_length()
    window = np.kaiser(M, 6.)
    def _specgram(x):
        return matplotlib.mlab.specgram(
                x, Fs=Fs, NFFT=M, noverlap=M//2, window=window,
                mode='psd', detrend='mean', scale_by_freq=False)

    d = {'x': data[:,1], 'y': data[:,2], 'z': data[:,3]}
    if axis != 'all':
        pdata, bins, t = _specgram(d[axis])
    else:
        pdata, bins, t = _specgram(d['x'])
        for ax in 'yz':
            pdata += _specgram(d[ax])[0]
    return pdata, bins, t

def plot_frequency(datas, lognames, max_freq):
    calibration_data = calc_freq_response(datas[0], max_freq)
    for data in datas[1:]:
        calibration_data.join(calc_freq_response(data, max_freq))
    freqs = calibration_data.freq_bins
    psd = calibration_data.psd_sum[freqs <= max_freq]
    px = calibration_data.psd_x[freqs <= max_freq]
    py = calibration_data.psd_y[freqs <= max_freq]
    pz = calibration_data.psd_z[freqs <= max_freq]
    freqs = freqs[freqs <= max_freq]

    fig, ax = matplotlib.pyplot.subplots()
    ax.set_title("\n".join(wrap(
        "Frequency response (%s)" % (', '.join(lognames)), MAX_TITLE_LENGTH)))
    ax.set_xlabel('Frequency (Hz)')
    ax.set_ylabel('Power spectral density')

    ax.plot(freqs, psd, label='X+Y+Z', alpha=0.6)
    ax.plot(freqs, px, label='X', alpha=0.6)
    ax.plot(freqs, py, label='Y', alpha=0.6)
    ax.plot(freqs, pz, label='Z', alpha=0.6)

    ax.xaxis.set_minor_locator(matplotlib.ticker.AutoMinorLocator())
    ax.yaxis.set_minor_locator(matplotlib.ticker.AutoMinorLocator())
<<<<<<< HEAD
    ax.xaxis.set_minor_locator(matplotlib.ticker.AutoMinorLocator())
    ax.yaxis.set_minor_locator(matplotlib.ticker.AutoMinorLocator())
=======
>>>>>>> cf6d302a
    ax.grid(which='major', color='grey')
    ax.grid(which='minor', color='lightgrey')
    ax.ticklabel_format(axis='y', style='scientific', scilimits=(0,0))

    fontP = matplotlib.font_manager.FontProperties()
    fontP.set_size('x-small')
    ax.legend(loc='best', prop=fontP)
    fig.tight_layout()
    return fig

def plot_compare_frequency(datas, lognames, max_freq):
    fig, ax = matplotlib.pyplot.subplots()
    ax.set_title('Frequency responses comparison')
    ax.set_xlabel('Frequency (Hz)')
    ax.set_ylabel('Power spectral density')

    for data, logname in zip(datas, lognames):
        calibration_data = calc_freq_response(data, max_freq)
        freqs = calibration_data.freq_bins
        psd = calibration_data.psd_sum[freqs <= max_freq]
        freqs = freqs[freqs <= max_freq]
        ax.plot(freqs, psd, label="\n".join(wrap(logname, 60)), alpha=0.6)

    ax.xaxis.set_minor_locator(matplotlib.ticker.AutoMinorLocator())
    ax.yaxis.set_minor_locator(matplotlib.ticker.AutoMinorLocator())
<<<<<<< HEAD
    ax.xaxis.set_minor_locator(matplotlib.ticker.AutoMinorLocator())
    ax.yaxis.set_minor_locator(matplotlib.ticker.AutoMinorLocator())
=======
>>>>>>> cf6d302a
    ax.grid(which='major', color='grey')
    ax.grid(which='minor', color='lightgrey')
    fontP = matplotlib.font_manager.FontProperties()
    fontP.set_size('x-small')
    ax.legend(loc='best', prop=fontP)
    fig.tight_layout()
    return fig

<<<<<<< HEAD
# Plot data in a "spectogram colormap"
=======
# Plot data in a "spectrogram colormap"
>>>>>>> cf6d302a
def plot_specgram(data, logname, max_freq, axis):
    pdata, bins, t = calc_specgram(data, axis)

    fig, ax = matplotlib.pyplot.subplots()
    ax.set_title("\n".join(wrap("Spectrogram %s (%s)" % (axis, logname),
                 MAX_TITLE_LENGTH)))
    ax.pcolormesh(t, bins, pdata, norm=matplotlib.colors.LogNorm())
    ax.set_ylim([0., max_freq])
    ax.set_ylabel('frequency (hz)')
    ax.set_xlabel('Time (s)')
    fig.tight_layout()
    return fig

######################################################################
# CSV output
######################################################################

def write_frequency_response(datas, output):
    helper = ShaperCalibrate(printer=None)
    calibration_data = helper.process_accelerometer_data(datas[0])
    for data in datas[1:]:
        calibration_data.join(helper.process_accelerometer_data(data))
    helper.save_calibration_data(output, calibration_data)

<<<<<<< HEAD
=======
def write_specgram(psd, freq_bins, time, output):
    M = freq_bins.shape[0]
    with open(output, "w") as csvfile:
        csvfile.write("freq\\t")
        for ts in time:
            csvfile.write(",%.6f" % (ts,))
        csvfile.write("\n")
        for i in range(M):
            csvfile.write("%.1f" % (freq_bins[i],))
            for value in psd[i,:]:
                csvfile.write(",%.6e" % (value,))
            csvfile.write("\n")

>>>>>>> cf6d302a
######################################################################
# Startup
######################################################################

<<<<<<< HEAD
def setup_matplotlib(output_to_file):
=======
def is_csv_output(output):
    return output and os.path.splitext(output)[1].lower() == '.csv'

def setup_matplotlib(output):
>>>>>>> cf6d302a
    global matplotlib
    if is_csv_output(output):
        # Only mlab may be necessary with CSV output
        import matplotlib.mlab
        return
    if output:
        matplotlib.rcParams.update({'figure.autolayout': True})
        matplotlib.use('Agg')
    import matplotlib.pyplot, matplotlib.dates, matplotlib.font_manager
    import matplotlib.ticker

def main():
    # Parse command-line arguments
    usage = "%prog [options] <logs>"
    opts = optparse.OptionParser(usage)
    opts.add_option("-o", "--output", type="string", dest="output",
                    default=None, help="filename of output graph")
    opts.add_option("-f", "--max_freq", type="float", default=200.,
                    help="maximum frequency to graph")
    opts.add_option("-r", "--raw", action="store_true",
                    help="graph raw accelerometer data")
    opts.add_option("-c", "--compare", action="store_true",
                    help="graph comparison of power spectral density "
                         "between different accelerometer data files")
    opts.add_option("-s", "--specgram", action="store_true",
<<<<<<< HEAD
                    help="graph spectogram of accelerometer data")
=======
                    help="graph spectrogram of accelerometer data")
>>>>>>> cf6d302a
    opts.add_option("-a", type="string", dest="axis", default="all",
                    help="axis to graph (one of 'all', 'x', 'y', or 'z')")
    options, args = opts.parse_args()
    if len(args) < 1:
        opts.error("Incorrect number of arguments")

    # Parse data
    datas = [parse_log(fn) for fn in args]

<<<<<<< HEAD
    if options.output and os.path.splitext(options.output)[1].lower() == '.csv':
        write_frequency_response(datas, options.output)
        return

    # Draw graph
    setup_matplotlib(options.output is not None)
=======
    setup_matplotlib(options.output)

    if is_csv_output(options.output):
        if options.raw:
            opts.error("raw mode is not supported with csv output")
        if options.compare:
            opts.error("comparison mode is not supported with csv output")
        if options.specgram:
            pdata, bins, t = calc_specgram(datas[0], options.axis)
            write_specgram(pdata, bins, t, options.output)
        else:
            write_frequency_response(datas, options.output)
        return

    # Draw graph
>>>>>>> cf6d302a
    if options.raw:
        fig = plot_accel(datas[0], args[0])
    elif options.specgram:
        fig = plot_specgram(datas[0], args[0], options.max_freq, options.axis)
    elif options.compare:
        fig = plot_compare_frequency(datas, args, options.max_freq)
    else:
        fig = plot_frequency(datas, args, options.max_freq)

    # Show graph
    if options.output is None:
        matplotlib.pyplot.show()
    else:
        fig.set_size_inches(8, 6)
        fig.savefig(options.output)

if __name__ == '__main__':
    main()<|MERGE_RESOLUTION|>--- conflicted
+++ resolved
@@ -93,11 +93,6 @@
 
     ax.xaxis.set_minor_locator(matplotlib.ticker.AutoMinorLocator())
     ax.yaxis.set_minor_locator(matplotlib.ticker.AutoMinorLocator())
-<<<<<<< HEAD
-    ax.xaxis.set_minor_locator(matplotlib.ticker.AutoMinorLocator())
-    ax.yaxis.set_minor_locator(matplotlib.ticker.AutoMinorLocator())
-=======
->>>>>>> cf6d302a
     ax.grid(which='major', color='grey')
     ax.grid(which='minor', color='lightgrey')
     ax.ticklabel_format(axis='y', style='scientific', scilimits=(0,0))
@@ -123,11 +118,6 @@
 
     ax.xaxis.set_minor_locator(matplotlib.ticker.AutoMinorLocator())
     ax.yaxis.set_minor_locator(matplotlib.ticker.AutoMinorLocator())
-<<<<<<< HEAD
-    ax.xaxis.set_minor_locator(matplotlib.ticker.AutoMinorLocator())
-    ax.yaxis.set_minor_locator(matplotlib.ticker.AutoMinorLocator())
-=======
->>>>>>> cf6d302a
     ax.grid(which='major', color='grey')
     ax.grid(which='minor', color='lightgrey')
     fontP = matplotlib.font_manager.FontProperties()
@@ -136,11 +126,7 @@
     fig.tight_layout()
     return fig
 
-<<<<<<< HEAD
-# Plot data in a "spectogram colormap"
-=======
 # Plot data in a "spectrogram colormap"
->>>>>>> cf6d302a
 def plot_specgram(data, logname, max_freq, axis):
     pdata, bins, t = calc_specgram(data, axis)
 
@@ -165,8 +151,6 @@
         calibration_data.join(helper.process_accelerometer_data(data))
     helper.save_calibration_data(output, calibration_data)
 
-<<<<<<< HEAD
-=======
 def write_specgram(psd, freq_bins, time, output):
     M = freq_bins.shape[0]
     with open(output, "w") as csvfile:
@@ -180,19 +164,14 @@
                 csvfile.write(",%.6e" % (value,))
             csvfile.write("\n")
 
->>>>>>> cf6d302a
 ######################################################################
 # Startup
 ######################################################################
 
-<<<<<<< HEAD
-def setup_matplotlib(output_to_file):
-=======
 def is_csv_output(output):
     return output and os.path.splitext(output)[1].lower() == '.csv'
 
 def setup_matplotlib(output):
->>>>>>> cf6d302a
     global matplotlib
     if is_csv_output(output):
         # Only mlab may be necessary with CSV output
@@ -218,11 +197,7 @@
                     help="graph comparison of power spectral density "
                          "between different accelerometer data files")
     opts.add_option("-s", "--specgram", action="store_true",
-<<<<<<< HEAD
-                    help="graph spectogram of accelerometer data")
-=======
                     help="graph spectrogram of accelerometer data")
->>>>>>> cf6d302a
     opts.add_option("-a", type="string", dest="axis", default="all",
                     help="axis to graph (one of 'all', 'x', 'y', or 'z')")
     options, args = opts.parse_args()
@@ -232,14 +207,6 @@
     # Parse data
     datas = [parse_log(fn) for fn in args]
 
-<<<<<<< HEAD
-    if options.output and os.path.splitext(options.output)[1].lower() == '.csv':
-        write_frequency_response(datas, options.output)
-        return
-
-    # Draw graph
-    setup_matplotlib(options.output is not None)
-=======
     setup_matplotlib(options.output)
 
     if is_csv_output(options.output):
@@ -255,7 +222,6 @@
         return
 
     # Draw graph
->>>>>>> cf6d302a
     if options.raw:
         fig = plot_accel(datas[0], args[0])
     elif options.specgram:

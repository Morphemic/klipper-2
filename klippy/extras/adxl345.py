--- conflicted
+++ resolved
@@ -364,17 +364,13 @@
         gcode.register_mux_command("ACCELEROMETER_QUERY", "CHIP", self.name,
                                    self.cmd_ACCELEROMETER_QUERY,
                                    desc=self.cmd_ACCELEROMETER_QUERY_help)
-<<<<<<< HEAD
         gcode.register_mux_command("READ_ADXL345", "CHIP", name,
                                    self.cmd_READ_ADXL345,
                                    desc=self.cmd_READ_ADXL345_help)
         gcode.register_mux_command("SET_ADXL345", "CHIP", name,
                                    self.cmd_SET_ADXL345,
                                    desc=self.cmd_SET_ADXL345_help)
-        if name == "default":
-=======
         if self.name == "default":
->>>>>>> 5769a907
             gcode.register_mux_command("ACCELEROMETER_MEASURE", "CHIP", None,
                                        self.cmd_ACCELEROMETER_MEASURE)
             gcode.register_mux_command("ACCELEROMETER_QUERY", "CHIP", None,

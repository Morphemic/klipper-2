// Trapezoidal velocity movement queue
//
// Copyright (C) 2018-2019  Kevin O'Connor <kevin@koconnor.net>
//
// This file may be distributed under the terms of the GNU GPLv3 license.

#include <math.h> // sqrt
#include <stddef.h> // offsetof
#include <stdlib.h> // malloc
#include <string.h> // memset
#include "compiler.h" // unlikely
#include "trapq.h" // move_get_coord

// Allocate a new 'move' object
struct move *
move_alloc(void)
{
    struct move *m = malloc(sizeof(*m));
    memset(m, 0, sizeof(*m));
    return m;
}

// Allocate a new 'trap_accel_decel' object
struct trap_accel_decel * __visible
accel_decel_alloc(void)
{
    struct trap_accel_decel *accel_decel = malloc(sizeof(*accel_decel));
    memset(accel_decel, 0, sizeof(*accel_decel));
    return accel_decel;
}

// Fill trap_accel_decel with a simple (non-combined) velocity trapezoid
void __visible
accel_decel_fill(struct trap_accel_decel *accel_decel
                 , double accel_t, double cruise_t, double decel_t
                 , double start_v, double cruise_v
                 , double accel, int accel_order)
{
    memset(accel_decel, 0, sizeof(*accel_decel));
    accel_decel->accel_order = accel_order;
    accel_decel->accel_t = accel_decel->uncomp_accel_t = accel_t;
    accel_decel->total_accel_t = accel_t;
    accel_decel->cruise_t = cruise_t;
    accel_decel->decel_t = accel_decel->uncomp_decel_t = decel_t;
    accel_decel->total_decel_t = decel_t;
    accel_decel->start_accel_v = start_v;
    accel_decel->cruise_v = cruise_v;
    accel_decel->effective_accel = accel_decel->effective_decel = accel;
}

// Fill and add a move to the trapezoid velocity queue
void __visible
trapq_append(struct trapq *tq, double print_time
             , double start_pos_x, double start_pos_y, double start_pos_z
             , double axes_r_x, double axes_r_y, double axes_r_z
             , const struct trap_accel_decel *accel_decel)
{
    struct coord start_pos = { .x=start_pos_x, .y=start_pos_y, .z=start_pos_z };
    struct coord axes_r = { .x=axes_r_x, .y=axes_r_y, .z=axes_r_z };
<<<<<<< HEAD
    if (accel_decel->accel_t) {
=======
    if (accel_t) {
>>>>>>> 2cfcd9a4
        struct move *m = move_alloc();
        m->print_time = print_time;
        m->move_t = accel_decel->accel_t;
        scurve_fill(&m->s, accel_decel->accel_order, accel_decel->accel_t,
                accel_decel->accel_offset_t, accel_decel->total_accel_t,
                accel_decel->start_accel_v, accel_decel->effective_accel,
                accel_decel->accel_comp);
        m->start_pos = start_pos;
        m->axes_r = axes_r;
        trapq_add_move(tq, m);

        print_time += accel_decel->accel_t;
        start_pos = move_get_coord(m, accel_decel->accel_t);
    }
    if (accel_decel->cruise_t) {
        struct move *m = move_alloc();
        m->print_time = print_time;
        m->move_t = accel_decel->cruise_t;
        scurve_fill(&m->s, 2,
                accel_decel->cruise_t, 0., accel_decel->cruise_t,
                accel_decel->cruise_v, 0., 0.);
        m->start_pos = start_pos;
        m->axes_r = axes_r;
        trapq_add_move(tq, m);

        print_time += accel_decel->cruise_t;
        start_pos = move_get_coord(m, accel_decel->cruise_t);
    }
    if (accel_decel->decel_t) {
        struct move *m = move_alloc();
        m->print_time = print_time;
        m->move_t = accel_decel->decel_t;
        scurve_fill(&m->s, accel_decel->accel_order, accel_decel->decel_t,
                accel_decel->decel_offset_t, accel_decel->total_decel_t,
                accel_decel->cruise_v, -accel_decel->effective_decel,
                accel_decel->accel_comp);
        m->start_pos = start_pos;
        m->axes_r = axes_r;
        trapq_add_move(tq, m);
    }
}

// Return the distance moved given a time in a move
inline double
move_get_distance(struct move *m, double move_time)
{
    return scurve_eval(&m->s, move_time);
}

// Return the XYZ coordinates given a time in a move
inline struct coord
move_get_coord(struct move *m, double move_time)
{
    double move_dist = move_get_distance(m, move_time);
    return (struct coord) {
        .x = m->start_pos.x + m->axes_r.x * move_dist,
        .y = m->start_pos.y + m->axes_r.y * move_dist,
        .z = m->start_pos.z + m->axes_r.z * move_dist };
}

<<<<<<< HEAD
=======
// Helper code for integrating acceleration
static double
integrate_accel(struct move *m, double start, double end)
{
    double half_v = .5 * m->start_v, sixth_a = (1. / 3.) * m->half_accel;
    double si = start * start * (half_v + sixth_a * start);
    double ei = end * end * (half_v + sixth_a * end);
    return ei - si;
}

>>>>>>> 2cfcd9a4
// Calculate the definitive integral on part of a move
static double
move_integrate(struct move *m, int axis, double start, double end)
{
    if (start < 0.)
        start = 0.;
    if (end > m->move_t)
        end = m->move_t;
    double base = m->start_pos.axis[axis - 'x'] * (end - start);
<<<<<<< HEAD
    double integral = scurve_integrate(&m->s, start, end);
=======
    double integral = integrate_accel(m, start, end);
>>>>>>> 2cfcd9a4
    return base + integral * m->axes_r.axis[axis - 'x'];
}

// Calculate the definitive integral for a cartesian axis
double
trapq_integrate(struct move *m, int axis, double start, double end)
{
    double res = move_integrate(m, axis, start, end);
    // Integrate over previous moves
    struct move *prev = m;
    while (unlikely(start < 0.)) {
        prev = list_prev_entry(prev, node);
        start += prev->move_t;
        res += move_integrate(prev, axis, start, prev->move_t);
    }
    // Integrate over future moves
    while (unlikely(end > m->move_t)) {
        end -= m->move_t;
        m = list_next_entry(m, node);
        res += move_integrate(m, axis, 0., end);
    }
    return res;
}

// Find a move associated with a given time
struct move *
trapq_find_move(struct move *m, double *ptime)
{
    double move_time = *ptime;
    for (;;) {
        if (unlikely(move_time < 0.)) {
            // Check previous move in list
            m = list_prev_entry(m, node);
            move_time += m->move_t;
        } else if (unlikely(move_time > m->move_t)) {
            // Check next move in list
            move_time -= m->move_t;
            m = list_next_entry(m, node);
        } else {
            *ptime = move_time;
            return m;
        }
    }
}

<<<<<<< HEAD
=======
#define NEVER_TIME 9999999999999999.9

>>>>>>> 2cfcd9a4
// Allocate a new 'trapq' object
struct trapq * __visible
trapq_alloc(void)
{
    struct trapq *tq = malloc(sizeof(*tq));
    memset(tq, 0, sizeof(*tq));
    list_init(&tq->moves);
    struct move *head_sentinel = move_alloc(), *tail_sentinel = move_alloc();
<<<<<<< HEAD
    tail_sentinel->move_t = 9999999999999999.;
=======
    tail_sentinel->print_time = tail_sentinel->move_t = NEVER_TIME;
>>>>>>> 2cfcd9a4
    list_add_head(&head_sentinel->node, &tq->moves);
    list_add_tail(&tail_sentinel->node, &tq->moves);
    return tq;
}

// Free memory associated with a 'trapq' object
void __visible
trapq_free(struct trapq *tq)
{
    while (!list_empty(&tq->moves)) {
        struct move *m = list_first_entry(&tq->moves, struct move, node);
        list_del(&m->node);
        free(m);
    }
    free(tq);
}

// Update the list sentinels
void
trapq_check_sentinels(struct trapq *tq)
{
    struct move *tail_sentinel = list_last_entry(&tq->moves, struct move, node);
    if (tail_sentinel->print_time)
        // Already up to date
        return;
    struct move *m = list_prev_entry(tail_sentinel, node);
<<<<<<< HEAD
=======
    struct move *head_sentinel = list_first_entry(&tq->moves, struct move,node);
    if (m == head_sentinel) {
        // No moves at all on this list
        tail_sentinel->print_time = NEVER_TIME;
        return;
    }
>>>>>>> 2cfcd9a4
    tail_sentinel->print_time = m->print_time + m->move_t;
    tail_sentinel->start_pos = move_get_coord(m, m->move_t);
}

// Add a move to the trapezoid velocity queue
void
trapq_add_move(struct trapq *tq, struct move *m)
{
    struct move *tail_sentinel = list_last_entry(&tq->moves, struct move, node);
    struct move *prev = list_prev_entry(tail_sentinel, node);
    if (prev->print_time + prev->move_t < m->print_time) {
        // Add a null move to fill time gap
        struct move *null_move = move_alloc();
        null_move->start_pos = m->start_pos;
        null_move->print_time = prev->print_time + prev->move_t;
        null_move->move_t = m->print_time - null_move->print_time;
        list_add_before(&null_move->node, &tail_sentinel->node);
    }
    list_add_before(&m->node, &tail_sentinel->node);
    tail_sentinel->print_time = 0.;
}

// Free any moves older than `print_time` from the trapezoid velocity queue
void __visible
trapq_free_moves(struct trapq *tq, double print_time)
{
    struct move *head_sentinel = list_first_entry(&tq->moves, struct move,node);
    struct move *tail_sentinel = list_last_entry(&tq->moves, struct move, node);
    for (;;) {
        struct move *m = list_next_entry(head_sentinel, node);
<<<<<<< HEAD
        if (m == tail_sentinel || m->print_time + m->move_t > print_time) {
            if (m == tail_sentinel)
                tail_sentinel->print_time = 0.;
            head_sentinel->move_t = m->print_time;
            head_sentinel->start_pos = m->start_pos;
            break;
        }
=======
        if (m == tail_sentinel) {
            tail_sentinel->print_time = NEVER_TIME;
            return;
        }
        if (m->print_time + m->move_t > print_time)
            return;
>>>>>>> 2cfcd9a4
        list_del(&m->node);
        free(m);
    }
}<|MERGE_RESOLUTION|>--- conflicted
+++ resolved
@@ -57,11 +57,7 @@
 {
     struct coord start_pos = { .x=start_pos_x, .y=start_pos_y, .z=start_pos_z };
     struct coord axes_r = { .x=axes_r_x, .y=axes_r_y, .z=axes_r_z };
-<<<<<<< HEAD
     if (accel_decel->accel_t) {
-=======
-    if (accel_t) {
->>>>>>> 2cfcd9a4
         struct move *m = move_alloc();
         m->print_time = print_time;
         m->move_t = accel_decel->accel_t;
@@ -122,19 +118,6 @@
         .z = m->start_pos.z + m->axes_r.z * move_dist };
 }
 
-<<<<<<< HEAD
-=======
-// Helper code for integrating acceleration
-static double
-integrate_accel(struct move *m, double start, double end)
-{
-    double half_v = .5 * m->start_v, sixth_a = (1. / 3.) * m->half_accel;
-    double si = start * start * (half_v + sixth_a * start);
-    double ei = end * end * (half_v + sixth_a * end);
-    return ei - si;
-}
-
->>>>>>> 2cfcd9a4
 // Calculate the definitive integral on part of a move
 static double
 move_integrate(struct move *m, int axis, double start, double end)
@@ -144,11 +127,7 @@
     if (end > m->move_t)
         end = m->move_t;
     double base = m->start_pos.axis[axis - 'x'] * (end - start);
-<<<<<<< HEAD
     double integral = scurve_integrate(&m->s, start, end);
-=======
-    double integral = integrate_accel(m, start, end);
->>>>>>> 2cfcd9a4
     return base + integral * m->axes_r.axis[axis - 'x'];
 }
 
@@ -194,11 +173,8 @@
     }
 }
 
-<<<<<<< HEAD
-=======
 #define NEVER_TIME 9999999999999999.9
 
->>>>>>> 2cfcd9a4
 // Allocate a new 'trapq' object
 struct trapq * __visible
 trapq_alloc(void)
@@ -207,11 +183,7 @@
     memset(tq, 0, sizeof(*tq));
     list_init(&tq->moves);
     struct move *head_sentinel = move_alloc(), *tail_sentinel = move_alloc();
-<<<<<<< HEAD
-    tail_sentinel->move_t = 9999999999999999.;
-=======
     tail_sentinel->print_time = tail_sentinel->move_t = NEVER_TIME;
->>>>>>> 2cfcd9a4
     list_add_head(&head_sentinel->node, &tq->moves);
     list_add_tail(&tail_sentinel->node, &tq->moves);
     return tq;
@@ -238,15 +210,12 @@
         // Already up to date
         return;
     struct move *m = list_prev_entry(tail_sentinel, node);
-<<<<<<< HEAD
-=======
     struct move *head_sentinel = list_first_entry(&tq->moves, struct move,node);
     if (m == head_sentinel) {
         // No moves at all on this list
         tail_sentinel->print_time = NEVER_TIME;
         return;
     }
->>>>>>> 2cfcd9a4
     tail_sentinel->print_time = m->print_time + m->move_t;
     tail_sentinel->start_pos = move_get_coord(m, m->move_t);
 }
@@ -277,22 +246,12 @@
     struct move *tail_sentinel = list_last_entry(&tq->moves, struct move, node);
     for (;;) {
         struct move *m = list_next_entry(head_sentinel, node);
-<<<<<<< HEAD
-        if (m == tail_sentinel || m->print_time + m->move_t > print_time) {
-            if (m == tail_sentinel)
-                tail_sentinel->print_time = 0.;
-            head_sentinel->move_t = m->print_time;
-            head_sentinel->start_pos = m->start_pos;
-            break;
-        }
-=======
         if (m == tail_sentinel) {
             tail_sentinel->print_time = NEVER_TIME;
             return;
         }
         if (m->print_time + m->move_t > print_time)
             return;
->>>>>>> 2cfcd9a4
         list_del(&m->node);
         free(m);
     }

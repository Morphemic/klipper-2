# Code for coordinating events on the printer toolhead
#
# Copyright (C) 2016-2019  Kevin O'Connor <kevin@koconnor.net>
#
# This file may be distributed under the terms of the GNU GPLv3 license.
import math, logging, importlib
import mcu, homing, chelper, kinematics.extruder

# Common suffixes: _d is distance (in mm), _v is velocity (in
#   mm/second), _v2 is velocity squared (mm^2/s^2), _t is time (in
#   seconds), _r is ratio (scalar between 0.0 and 1.0)

class error(Exception):
    pass

# Class to track each move request
class Move:
    def __init__(self, toolhead, start_pos, end_pos, speed):
        self.toolhead = toolhead
        self.start_pos = tuple(start_pos)
        self.end_pos = tuple(end_pos)
        self.velocity = velocity = min(speed, toolhead.max_velocity)
        self.accel_order = toolhead.accel_order
        self.accel = toolhead.max_accel
        self.accel_to_decel = toolhead.max_accel_to_decel
        self.jerk = toolhead.max_jerk
        self.min_jerk_limit_time = toolhead.min_jerk_limit_time
        self.accel_compensation = toolhead.accel_compensation
        self.is_kinematic_move = True
        self.axes_d = axes_d = [end_pos[i] - start_pos[i] for i in (0, 1, 2, 3)]
        self.move_d = move_d = math.sqrt(sum([d*d for d in axes_d[:3]]))
        if move_d < .000000001:
            # Extrude only move
            self.end_pos = (start_pos[0], start_pos[1], start_pos[2],
                            end_pos[3])
            axes_d[0] = axes_d[1] = axes_d[2] = 0.
            self.move_d = move_d = abs(axes_d[3])
            inv_move_d = 0.
            if move_d:
                inv_move_d = 1. / move_d
            self.accel = self.accel_to_decel = self.jerk = 99999999.9
            velocity = speed
            self.is_kinematic_move = False
        else:
            inv_move_d = 1. / move_d
        self.axes_r = [d * inv_move_d for d in axes_d]
        self.min_move_t = move_d / velocity
        # Junction speeds are tracked in velocity squared.
        self.max_cruise_v2 = velocity**2
        self.junction_max_v2 = 0.
    def limit_speed(self, speed, accel, jerk=None):
        speed2 = speed**2
        if speed2 < self.max_cruise_v2:
            self.velocity = speed
            self.max_cruise_v2 = speed2
            self.min_move_t = self.move_d / speed
        self.accel = min(self.accel, accel)
        if jerk and jerk < self.jerk:
            self.jerk = jerk
    def calc_junction(self, prev_move):
        if not self.is_kinematic_move or not prev_move.is_kinematic_move:
            return
        # Allow extruder to calculate its maximum junction
        extruder_v2 = self.toolhead.extruder.calc_junction(prev_move, self)
        # Find max velocity using "approximated centripetal velocity"
        axes_r = self.axes_r
        prev_axes_r = prev_move.axes_r
        junction_cos_theta = -(axes_r[0] * prev_axes_r[0]
                               + axes_r[1] * prev_axes_r[1]
                               + axes_r[2] * prev_axes_r[2])
        if junction_cos_theta > 0.999999:
            return
        junction_cos_theta = max(junction_cos_theta, -0.999999)
        sin_theta_d2 = math.sqrt(0.5*(1.0-junction_cos_theta))
        R = (self.toolhead.junction_deviation * sin_theta_d2
             / (1. - sin_theta_d2))
        tan_theta_d2 = sin_theta_d2 / math.sqrt(0.5*(1.0+junction_cos_theta))
        move_centripetal_v2 = .5 * self.move_d * tan_theta_d2 * self.accel
        prev_move_centripetal_v2 = (.5 * prev_move.move_d * tan_theta_d2
                                    * prev_move.accel)
        self.junction_max_v2 = min(
            R * self.accel, R * prev_move.accel,
            move_centripetal_v2, prev_move_centripetal_v2,
            extruder_v2, self.max_cruise_v2, prev_move.max_cruise_v2)

LOOKAHEAD_FLUSH_TIME = 0.250

# Class to track a list of pending move requests and to facilitate
# "look-ahead" across moves to reduce acceleration between moves.
class MoveQueue:
    def __init__(self, toolhead):
        self.toolhead = toolhead
        self.queue = []
        self.junction_flush = LOOKAHEAD_FLUSH_TIME
        ffi_lib = toolhead.ffi_lib
        self.cqueue = toolhead.ffi_main.gc(ffi_lib.moveq_alloc(), ffi_lib.free)
        self.moveq_add = ffi_lib.moveq_add
        self.moveq_plan = ffi_lib.moveq_plan
        self.moveq_getmove = ffi_lib.moveq_getmove
        self.moveq_reset = ffi_lib.moveq_reset
    def reset(self):
        del self.queue[:]
<<<<<<< HEAD
        self.moveq_reset(self.cqueue)
=======
>>>>>>> 2cfcd9a4
        self.junction_flush = LOOKAHEAD_FLUSH_TIME
    def set_flush_time(self, flush_time):
        self.junction_flush = flush_time
    def flush(self, lazy=False):
        self.junction_flush = LOOKAHEAD_FLUSH_TIME
        queue = self.queue
<<<<<<< HEAD
        flush_count = self.moveq_plan(self.cqueue, lazy)
        if flush_count < 0:
            raise error('Internal error in moveq_plan')
=======
        flush_count = len(queue)
        # Traverse queue from last to first move and determine maximum
        # junction speed assuming the robot comes to a complete stop
        # after the last move.
        delayed = []
        next_end_v2 = next_smoothed_v2 = peak_cruise_v2 = 0.
        for i in range(flush_count-1, -1, -1):
            move = queue[i]
            reachable_start_v2 = next_end_v2 + move.delta_v2
            start_v2 = min(move.max_start_v2, reachable_start_v2)
            reachable_smoothed_v2 = next_smoothed_v2 + move.smooth_delta_v2
            smoothed_v2 = min(move.max_smoothed_v2, reachable_smoothed_v2)
            if smoothed_v2 < reachable_smoothed_v2:
                # It's possible for this move to accelerate
                if (smoothed_v2 + move.smooth_delta_v2 > next_smoothed_v2
                    or delayed):
                    # This move can decelerate or this is a full accel
                    # move after a full decel move
                    if update_flush_count and peak_cruise_v2:
                        flush_count = i
                        update_flush_count = False
                    peak_cruise_v2 = min(move.max_cruise_v2, (
                        smoothed_v2 + reachable_smoothed_v2) * .5)
                    if delayed:
                        # Propagate peak_cruise_v2 to any delayed moves
                        if not update_flush_count and i < flush_count:
                            mc_v2 = peak_cruise_v2
                            for m, ms_v2, me_v2 in reversed(delayed):
                                mc_v2 = min(mc_v2, ms_v2)
                                m.set_junction(min(ms_v2, mc_v2), mc_v2
                                               , min(me_v2, mc_v2))
                        del delayed[:]
                if not update_flush_count and i < flush_count:
                    cruise_v2 = min((start_v2 + reachable_start_v2) * .5
                                    , move.max_cruise_v2, peak_cruise_v2)
                    move.set_junction(min(start_v2, cruise_v2), cruise_v2
                                      , min(next_end_v2, cruise_v2))
            else:
                # Delay calculating this move until peak_cruise_v2 is known
                delayed.append((move, start_v2, next_end_v2))
            next_end_v2 = start_v2
            next_smoothed_v2 = smoothed_v2
        if update_flush_count or not flush_count:
            return
>>>>>>> 2cfcd9a4
        # Generate step times for all moves ready to be flushed
        self.toolhead._process_moves(queue[:flush_count])
        # Remove processed moves from the queue
        del queue[:flush_count]
<<<<<<< HEAD
    def get_next_accel_decel(self, ctrap_accel_decel):
        total_move_t = self.moveq_getmove(self.cqueue, ctrap_accel_decel)
        if total_move_t < 0:
            raise error('Internal error in moveq_getmove')
        return total_move_t
=======
>>>>>>> 2cfcd9a4
    def add_move(self, move):
        if self.queue:
            move.calc_junction(self.queue[-1])
        self.queue.append(move)
        ret = self.moveq_add(self.cqueue, move.move_d,
                move.junction_max_v2, move.velocity,
                move.accel_order, move.accel, move.accel_to_decel,
                move.jerk, move.min_jerk_limit_time, move.accel_compensation)
        if ret:
            raise error('Internal error in moveq_add')
        self.junction_flush -= move.min_move_t
        if self.junction_flush <= 0.:
            # Enough moves have been queued to reach the target flush time.
            self.flush(lazy=True)

MIN_KIN_TIME = 0.100
MOVE_BATCH_TIME = 0.500

DRIP_SEGMENT_TIME = 0.050
DRIP_TIME = 0.100
class DripModeEndSignal(Exception):
    pass

RINGING_REDUCTION_FACTOR = 10.
MAX_ACCEL_COMPENSATION = 0.005

# Main code to track events (and their timing) on the printer toolhead
class ToolHead:
    def __init__(self, config):
        self.printer = config.get_printer()
        self.reactor = self.printer.get_reactor()
        self.all_mcus = [
            m for n, m in self.printer.lookup_objects(module='mcu')]
        self.mcu = self.all_mcus[0]
        self.can_pause = True
        if self.mcu.is_fileoutput():
            self.can_pause = False
<<<<<<< HEAD
        ffi_main, ffi_lib = self.ffi_main, self.ffi_lib = chelper.get_ffi()
=======
>>>>>>> 2cfcd9a4
        self.move_queue = MoveQueue(self)
        self.commanded_pos = [0., 0., 0., 0.]
        self.printer.register_event_handler("klippy:shutdown",
                                            self._handle_shutdown)
        # Velocity and acceleration control
        self.max_velocity = config.getfloat('max_velocity', above=0.)
        self.max_accel = config.getfloat('max_accel', above=0.)
        self.min_jerk_limit_time = config.getfloat(
                'min_jerk_limit_time', 0., minval=0.)
        if self.min_jerk_limit_time:
            max_jerk_default = self.max_accel * 6 / (
                    self.min_jerk_limit_time * RINGING_REDUCTION_FACTOR)
        else:
            max_jerk_default = self.max_accel * 30.0
        self.max_jerk = config.getfloat('max_jerk', max_jerk_default, above=0.)
        self.requested_accel_to_decel = config.getfloat(
            'max_accel_to_decel', self.max_accel * 0.5, above=0.)
        self.max_accel_to_decel = self.requested_accel_to_decel
        self.square_corner_velocity = config.getfloat(
            'square_corner_velocity', 5., minval=0.)
        self.config_max_velocity = self.max_velocity
        self.config_max_accel = self.max_accel
        self.config_square_corner_velocity = self.square_corner_velocity
        self.junction_deviation = 0.
        self.accel_compensation = config.getfloat(
            'accel_compensation', 0., minval=0., maxval=MAX_ACCEL_COMPENSATION)
        self._calc_junction_deviation()
        # Print time tracking
        self.buffer_time_low = config.getfloat(
            'buffer_time_low', 1.000, above=0.)
        self.buffer_time_high = config.getfloat(
            'buffer_time_high', 2.000, above=self.buffer_time_low)
        self.buffer_time_start = config.getfloat(
            'buffer_time_start', 0.250, above=0.)
        self.move_flush_time = config.getfloat(
            'move_flush_time', 0.050, above=0.)
        self.print_time = 0.
        self.special_queuing_state = "Flushed"
        self.need_check_stall = -1.
        self.flush_timer = self.reactor.register_timer(self._flush_handler)
        self.move_queue.set_flush_time(self.buffer_time_high)
        self.last_print_start_time = 0.
        self.idle_flush_print_time = 0.
        self.print_stall = 0
        self.drip_completion = None
<<<<<<< HEAD
        # XXX - flush window
        self.full_flush_delay = 0.
        self.full_flush_times = []
        self.last_full_flush_time = 0.
=======
        # Kinematic step generation scan window time tracking
        self.kin_flush_delay = 0.
        self.kin_flush_times = []
        self.last_kin_flush_time = self.last_kin_move_time = 0.
>>>>>>> 2cfcd9a4
        # Setup iterative solver
        self.ctrap_accel_decel = ffi_main.gc(
                ffi_lib.accel_decel_alloc(), ffi_lib.free)
        self.trapq = ffi_main.gc(ffi_lib.trapq_alloc(), ffi_lib.trapq_free)
        self.trapq_append = ffi_lib.trapq_append
        self.trapq_free_moves = ffi_lib.trapq_free_moves
<<<<<<< HEAD
        self.move_handlers = []
        self.accel_order = config.getchoice(
            'acceleration_order', { "2": 2, "4": 4, "6": 6 }, "2")
=======
        self.step_generators = []
>>>>>>> 2cfcd9a4
        # Create kinematics class
        self.extruder = kinematics.extruder.DummyExtruder()
        kin_name = config.get('kinematics')
        try:
            mod = importlib.import_module('kinematics.' + kin_name)
            self.kin = mod.load_kinematics(self, config)
        except config.error as e:
            raise
        except self.printer.lookup_object('pins').error as e:
            raise
        except:
            msg = "Error loading kinematics '%s'" % (kin_name,)
            logging.exception(msg)
            raise config.error(msg)
        # SET_VELOCITY_LIMIT command
        gcode = self.printer.lookup_object('gcode')
        gcode.register_command('SET_VELOCITY_LIMIT',
                               self.cmd_SET_VELOCITY_LIMIT,
                               desc=self.cmd_SET_VELOCITY_LIMIT_help)
        gcode.register_command('M204', self.cmd_M204)
        # Load some default modules
        self.printer.try_load_module(config, "idle_timeout")
        self.printer.try_load_module(config, "statistics")
        self.printer.try_load_module(config, "manual_probe")
        self.printer.try_load_module(config, "tuning_tower")
    # Print time tracking
    def _update_move_time(self, next_print_time, lazy=True):
        batch_time = MOVE_BATCH_TIME
<<<<<<< HEAD
        mh_flush_delay = mcu_flush_delay = 0.
        if lazy:
            mh_flush_delay = self.full_flush_delay
            mcu_flush_delay = self.move_flush_time
        while 1:
            self.print_time = min(self.print_time + batch_time, next_print_time)
            flush_time = self.print_time - mh_flush_delay
            for mh in self.move_handlers:
                mh(flush_time)
            self.trapq_free_moves(self.trapq, flush_time - mh_flush_delay)
            self.extruder.update_move_time(flush_time - mh_flush_delay)
=======
        sg_flush_delay = mcu_flush_delay = 0.
        if lazy:
            sg_flush_delay = self.kin_flush_delay
            mcu_flush_delay = self.move_flush_time
        while 1:
            self.print_time = min(self.print_time + batch_time, next_print_time)
            flush_time = self.print_time - sg_flush_delay
            for sg in self.step_generators:
                sg(flush_time)
            self.trapq_free_moves(self.trapq, flush_time - sg_flush_delay)
            self.extruder.update_move_time(flush_time - sg_flush_delay)
>>>>>>> 2cfcd9a4
            flush_time -= mcu_flush_delay
            for m in self.all_mcus:
                m.flush_moves(flush_time)
            if self.print_time >= next_print_time:
                break
    def _calc_print_time(self):
        curtime = self.reactor.monotonic()
        est_print_time = self.mcu.estimated_print_time(curtime)
<<<<<<< HEAD
        min_print_time = est_print_time + self.buffer_time_start
        min_print_time = max(min_print_time, self.last_full_flush_time)
        min_print_time += self.full_flush_delay
=======
        kin_time = max(est_print_time + MIN_KIN_TIME, self.last_kin_flush_time)
        kin_time += self.kin_flush_delay
        min_print_time = max(est_print_time + self.buffer_time_start, kin_time)
>>>>>>> 2cfcd9a4
        if min_print_time > self.print_time:
            self.print_time = self.last_print_start_time = min_print_time
            self.printer.send_event("toolhead:sync_print_time",
                                    curtime, est_print_time, self.print_time)
    def _process_moves(self, moves):
        # Resync print_time if necessary
        if self.special_queuing_state:
            if self.special_queuing_state != "Drip":
                # Transition from "Flushed"/"Priming" state to main state
                self.special_queuing_state = ""
                self.need_check_stall = -1.
                self.reactor.update_timer(self.flush_timer, self.reactor.NOW)
            self._calc_print_time()
        # Queue moves into trapezoid motion queue (trapq)
        next_move_time = self.print_time
        for move in moves:
            total_move_t = self.move_queue.get_next_accel_decel(
                    self.ctrap_accel_decel)
            if move.is_kinematic_move:
                self.trapq_append(
                    self.trapq, next_move_time,
                    move.start_pos[0], move.start_pos[1], move.start_pos[2],
                    move.axes_r[0], move.axes_r[1], move.axes_r[2],
                    self.ctrap_accel_decel)
            if move.axes_d[3]:
                # NB: acceleration compensation reduces duration of moves in
                # the beginning of acceleration move group, and increases it in
                # case of deceleration. As a result, extruder moves can be out
                # of sync with kinematic moves because the extruder kinematics
                # does not follow acceleration compensation, which extruder
                # takes care of by adjusting next_move_time accordingly.
                self.extruder.move(next_move_time, move, self.ctrap_accel_decel)
            next_move_time += total_move_t
        # Generate steps for moves
        if self.special_queuing_state:
            self._update_drip_move_time(next_move_time)
<<<<<<< HEAD
        else:
            # Since acceleration/deceleration groups of moves are commited
            # together, extruder and kinematic move times should be in sync
            # once the whole group of moves is processed.
            self._update_move_time(next_move_time)
    def _full_flush(self):
=======
        self._update_move_time(next_move_time)
        self.last_kin_move_time = next_move_time
    def flush_step_generation(self):
>>>>>>> 2cfcd9a4
        # Transition from "Flushed"/"Priming"/main state to "Flushed" state
        self.move_queue.flush()
        self.special_queuing_state = "Flushed"
        self.need_check_stall = -1.
        self.reactor.update_timer(self.flush_timer, self.reactor.NEVER)
        self.move_queue.set_flush_time(self.buffer_time_high)
        self.idle_flush_print_time = 0.
<<<<<<< HEAD
        if self.last_full_flush_time < self.print_time:
            self.last_full_flush_time = self.print_time + self.full_flush_delay
        self._update_move_time(self.last_full_flush_time, lazy=False)
=======
        flush_time = self.last_kin_move_time + self.kin_flush_delay
        self.last_kin_flush_time = max(self.print_time, flush_time)
        self._update_move_time(self.last_kin_flush_time, lazy=False)
>>>>>>> 2cfcd9a4
    def _flush_lookahead(self):
        if self.special_queuing_state:
            return self.flush_step_generation()
        self.move_queue.flush()
    def get_last_move_time(self):
        self._flush_lookahead()
        if self.special_queuing_state:
            self._calc_print_time()
        return self.print_time
    def _check_stall(self):
        eventtime = self.reactor.monotonic()
        if self.special_queuing_state:
            if self.idle_flush_print_time:
                # Was in "Flushed" state and got there from idle input
                est_print_time = self.mcu.estimated_print_time(eventtime)
                if est_print_time < self.idle_flush_print_time:
                    self.print_stall += 1
                self.idle_flush_print_time = 0.
            # Transition from "Flushed"/"Priming" state to "Priming" state
            self.special_queuing_state = "Priming"
            self.need_check_stall = -1.
            self.reactor.update_timer(self.flush_timer, eventtime + 0.100)
        # Check if there are lots of queued moves and stall if so
        while 1:
            est_print_time = self.mcu.estimated_print_time(eventtime)
            buffer_time = self.print_time - est_print_time
            stall_time = buffer_time - self.buffer_time_high
            if stall_time <= 0.:
                break
            if not self.can_pause:
                self.need_check_stall = self.reactor.NEVER
                return
            eventtime = self.reactor.pause(eventtime + min(1., stall_time))
        if not self.special_queuing_state:
            # In main state - defer stall checking until needed
            self.need_check_stall = (est_print_time + self.buffer_time_high
                                     + 0.100)
    def _flush_handler(self, eventtime):
        try:
            print_time = self.print_time
            buffer_time = print_time - self.mcu.estimated_print_time(eventtime)
            if buffer_time > self.buffer_time_low:
                # Running normally - reschedule check
                return eventtime + buffer_time - self.buffer_time_low
            # Under ran low buffer mark - flush lookahead queue
            self.flush_step_generation()
            if print_time != self.print_time:
                self.idle_flush_print_time = self.print_time
        except:
            logging.exception("Exception in flush_handler")
            self.printer.invoke_shutdown("Exception in flush_handler")
        return self.reactor.NEVER
    # Movement commands
    def get_position(self):
        return list(self.commanded_pos)
    def set_position(self, newpos, homing_axes=()):
<<<<<<< HEAD
        self._full_flush()
=======
        self.flush_step_generation()
        self.trapq_free_moves(self.trapq, self.reactor.NEVER)
>>>>>>> 2cfcd9a4
        self.commanded_pos[:] = newpos
        self.kin.set_position(newpos, homing_axes)
    def move(self, newpos, speed):
        move = Move(self, self.commanded_pos, newpos, speed)
        if not move.move_d:
            return
        if move.is_kinematic_move:
            self.kin.check_move(move)
        if move.axes_d[3]:
            self.extruder.check_move(move)
        self.commanded_pos[:] = move.end_pos
        self.move_queue.add_move(move)
        if self.print_time > self.need_check_stall:
            self._check_stall()
    def dwell(self, delay):
        next_print_time = self.get_last_move_time() + max(0., delay)
        self._update_move_time(next_print_time)
        self._check_stall()
    def wait_moves(self):
        self._flush_lookahead()
        eventtime = self.reactor.monotonic()
        while (not self.special_queuing_state
               or self.print_time >= self.mcu.estimated_print_time(eventtime)):
            if not self.can_pause:
                break
            eventtime = self.reactor.pause(eventtime + 0.100)
    def set_extruder(self, extruder, extrude_pos):
        self.extruder = extruder
        self.commanded_pos[3] = extrude_pos
    def get_extruder(self):
        return self.extruder
    # Homing "drip move" handling
    def _update_drip_move_time(self, next_print_time):
<<<<<<< HEAD
        flush_delay = DRIP_TIME + self.move_flush_time + self.full_flush_delay
=======
        flush_delay = DRIP_TIME + self.move_flush_time + self.kin_flush_delay
>>>>>>> 2cfcd9a4
        while self.print_time < next_print_time:
            if self.drip_completion.test():
                raise DripModeEndSignal()
            curtime = self.reactor.monotonic()
            est_print_time = self.mcu.estimated_print_time(curtime)
            wait_time = self.print_time - est_print_time - flush_delay
            if wait_time > 0. and self.can_pause:
                # Pause before sending more steps
                self.drip_completion.wait(curtime + wait_time)
                continue
            npt = min(self.print_time + DRIP_SEGMENT_TIME, next_print_time)
            self._update_move_time(npt)
    def drip_move(self, newpos, speed):
        # Transition from "Flushed"/"Priming"/main state to "Drip" state
        self.move_queue.flush()
        self.special_queuing_state = "Drip"
        self.need_check_stall = self.reactor.NEVER
        self.reactor.update_timer(self.flush_timer, self.reactor.NEVER)
        self.move_queue.set_flush_time(self.buffer_time_high)
        self.idle_flush_print_time = 0.
        self.drip_completion = self.reactor.completion()
        # Submit move
        try:
            self.move(newpos, speed)
        except homing.CommandError as e:
            self.flush_step_generation()
            raise
        # Transmit move in "drip" mode
        try:
            self.move_queue.flush()
        except DripModeEndSignal as e:
            self.move_queue.reset()
            self.trapq_free_moves(self.trapq, self.reactor.NEVER)
        # Exit "Drip" state
        self.flush_step_generation()
    def signal_drip_mode_end(self):
        self.drip_completion.complete(True)
    # Misc commands
    def stats(self, eventtime):
        for m in self.all_mcus:
            m.check_active(self.print_time, eventtime)
        buffer_time = self.print_time - self.mcu.estimated_print_time(eventtime)
        is_active = buffer_time > -60. or not self.special_queuing_state
        if self.special_queuing_state == "Drip":
            buffer_time = 0.
        return is_active, "print_time=%.3f buffer_time=%.3f print_stall=%d" % (
            self.print_time, max(buffer_time, 0.), self.print_stall)
    def check_busy(self, eventtime):
        est_print_time = self.mcu.estimated_print_time(eventtime)
        lookahead_empty = not self.move_queue.queue
        return self.print_time, est_print_time, lookahead_empty
    def get_status(self, eventtime):
        print_time = self.print_time
        estimated_print_time = self.mcu.estimated_print_time(eventtime)
        last_print_start_time = self.last_print_start_time
        buffer_time = print_time - estimated_print_time
        if buffer_time > -1. or not self.special_queuing_state:
            status = "Printing"
        else:
            status = "Ready"
        return { 'status': status, 'print_time': print_time,
                 'estimated_print_time': estimated_print_time,
                 'position': homing.Coord(*self.commanded_pos),
                 'printing_time': print_time - last_print_start_time }
    def _handle_shutdown(self):
        self.can_pause = False
        self.move_queue.reset()
    def get_kinematics(self):
        return self.kin
    def get_trapq(self):
        return self.trapq
<<<<<<< HEAD
    def register_move_handler(self, handler):
        self.move_handlers.append(handler)
    def note_flush_delay(self, delay, old_delay=0.):
        self._full_flush()
        cur_delay = self.full_flush_delay
        if old_delay:
            self.full_flush_times.pop(self.full_flush_times.index(old_delay))
        if delay:
            self.full_flush_times.append(delay)
        new_delay = max(self.full_flush_times + [0.])
        self.full_flush_delay = new_delay
=======
    def register_step_generator(self, handler):
        self.step_generators.append(handler)
    def note_step_generation_scan_time(self, delay, old_delay=0.):
        self.flush_step_generation()
        cur_delay = self.kin_flush_delay
        if old_delay:
            self.kin_flush_times.pop(self.kin_flush_times.index(old_delay))
        if delay:
            self.kin_flush_times.append(delay)
        new_delay = max(self.kin_flush_times + [0.])
        self.kin_flush_delay = new_delay
>>>>>>> 2cfcd9a4
    def get_max_velocity(self):
        return self.max_velocity, self.max_accel
    def get_max_axis_halt(self):
        # Determine the maximum velocity a cartesian axis could halt
        # at due to the junction_deviation setting.  The 8.0 was
        # determined experimentally.
        return min(self.max_velocity,
                   math.sqrt(8. * self.junction_deviation * self.max_accel))
    def _calc_junction_deviation(self):
        scv2 = self.square_corner_velocity**2
        self.junction_deviation = scv2 * (math.sqrt(2.) - 1.) / self.max_accel
        self.max_accel_to_decel = min(self.requested_accel_to_decel,
                                      self.max_accel)
    cmd_SET_VELOCITY_LIMIT_help = "Set printer velocity limits"
    def cmd_SET_VELOCITY_LIMIT(self, params):
        print_time = self.get_last_move_time()
        gcode = self.printer.lookup_object('gcode')
        max_velocity = gcode.get_float('VELOCITY', params, self.max_velocity,
                                       above=0.)
        max_accel = gcode.get_float('ACCEL', params, self.max_accel, above=0.)
        self.max_jerk = gcode.get_float('JERK', params, self.max_jerk, above=0.)
        square_corner_velocity = gcode.get_float(
            'SQUARE_CORNER_VELOCITY', params, self.square_corner_velocity,
            minval=0.)
        self.requested_accel_to_decel = gcode.get_float(
            'ACCEL_TO_DECEL', params, self.requested_accel_to_decel, above=0.)
        accel_order = gcode.get_int(
            'ACCEL_ORDER', params, self.accel_order, minval=2, maxval=6)
        if accel_order not in [2, 4, 6]:
            raise gcode.error(
                    "ACCEL_ORDER = %s is not a valid choice" % (accel_order,))
        self.accel_order = accel_order
        self.accel_compensation = gcode.get_float(
            'ACCEL_COMPENSATION', params, self.accel_compensation, minval=0.
            , maxval=MAX_ACCEL_COMPENSATION)
        self.max_velocity = min(max_velocity, self.config_max_velocity)
        self.max_accel = min(max_accel, self.config_max_accel)
        self.square_corner_velocity = min(square_corner_velocity,
                                          self.config_square_corner_velocity)
        self._calc_junction_deviation()
        msg = ("max_velocity: %.6f max_accel: %.6f max_accel_to_decel: %.6f\n"
               "max_jerk: %.6f accel_order: %d square_corner_velocity: %.6f\n"
               "accel_compensation: %.8f\n"% (
                   self.max_velocity, self.max_accel, self.max_accel_to_decel,
                   self.max_jerk, accel_order, self.square_corner_velocity,
                   self.accel_compensation))
        self.printer.set_rollover_info("toolhead", "toolhead: %s" % (msg,))
        gcode.respond_info(msg, log=False)
    def cmd_M204(self, params):
        gcode = self.printer.lookup_object('gcode')
        if 'S' in params:
            # Use S for accel
            accel = gcode.get_float('S', params, above=0.)
        elif 'P' in params and 'T' in params:
            # Use minimum of P and T for accel
            accel = min(gcode.get_float('P', params, above=0.),
                        gcode.get_float('T', params, above=0.))
        else:
            gcode.respond_info('Invalid M204 command "%s"'
                               % (params['#original'],))
            return
        self.max_accel = min(accel, self.config_max_accel)
        self._calc_junction_deviation()

def add_printer_objects(config):
    config.get_printer().add_object('toolhead', ToolHead(config))
    kinematics.extruder.add_printer_objects(config)<|MERGE_RESOLUTION|>--- conflicted
+++ resolved
@@ -100,78 +100,25 @@
         self.moveq_reset = ffi_lib.moveq_reset
     def reset(self):
         del self.queue[:]
-<<<<<<< HEAD
         self.moveq_reset(self.cqueue)
-=======
->>>>>>> 2cfcd9a4
         self.junction_flush = LOOKAHEAD_FLUSH_TIME
     def set_flush_time(self, flush_time):
         self.junction_flush = flush_time
     def flush(self, lazy=False):
         self.junction_flush = LOOKAHEAD_FLUSH_TIME
         queue = self.queue
-<<<<<<< HEAD
         flush_count = self.moveq_plan(self.cqueue, lazy)
         if flush_count < 0:
             raise error('Internal error in moveq_plan')
-=======
-        flush_count = len(queue)
-        # Traverse queue from last to first move and determine maximum
-        # junction speed assuming the robot comes to a complete stop
-        # after the last move.
-        delayed = []
-        next_end_v2 = next_smoothed_v2 = peak_cruise_v2 = 0.
-        for i in range(flush_count-1, -1, -1):
-            move = queue[i]
-            reachable_start_v2 = next_end_v2 + move.delta_v2
-            start_v2 = min(move.max_start_v2, reachable_start_v2)
-            reachable_smoothed_v2 = next_smoothed_v2 + move.smooth_delta_v2
-            smoothed_v2 = min(move.max_smoothed_v2, reachable_smoothed_v2)
-            if smoothed_v2 < reachable_smoothed_v2:
-                # It's possible for this move to accelerate
-                if (smoothed_v2 + move.smooth_delta_v2 > next_smoothed_v2
-                    or delayed):
-                    # This move can decelerate or this is a full accel
-                    # move after a full decel move
-                    if update_flush_count and peak_cruise_v2:
-                        flush_count = i
-                        update_flush_count = False
-                    peak_cruise_v2 = min(move.max_cruise_v2, (
-                        smoothed_v2 + reachable_smoothed_v2) * .5)
-                    if delayed:
-                        # Propagate peak_cruise_v2 to any delayed moves
-                        if not update_flush_count and i < flush_count:
-                            mc_v2 = peak_cruise_v2
-                            for m, ms_v2, me_v2 in reversed(delayed):
-                                mc_v2 = min(mc_v2, ms_v2)
-                                m.set_junction(min(ms_v2, mc_v2), mc_v2
-                                               , min(me_v2, mc_v2))
-                        del delayed[:]
-                if not update_flush_count and i < flush_count:
-                    cruise_v2 = min((start_v2 + reachable_start_v2) * .5
-                                    , move.max_cruise_v2, peak_cruise_v2)
-                    move.set_junction(min(start_v2, cruise_v2), cruise_v2
-                                      , min(next_end_v2, cruise_v2))
-            else:
-                # Delay calculating this move until peak_cruise_v2 is known
-                delayed.append((move, start_v2, next_end_v2))
-            next_end_v2 = start_v2
-            next_smoothed_v2 = smoothed_v2
-        if update_flush_count or not flush_count:
-            return
->>>>>>> 2cfcd9a4
         # Generate step times for all moves ready to be flushed
         self.toolhead._process_moves(queue[:flush_count])
         # Remove processed moves from the queue
         del queue[:flush_count]
-<<<<<<< HEAD
     def get_next_accel_decel(self, ctrap_accel_decel):
         total_move_t = self.moveq_getmove(self.cqueue, ctrap_accel_decel)
         if total_move_t < 0:
             raise error('Internal error in moveq_getmove')
         return total_move_t
-=======
->>>>>>> 2cfcd9a4
     def add_move(self, move):
         if self.queue:
             move.calc_junction(self.queue[-1])
@@ -209,10 +156,7 @@
         self.can_pause = True
         if self.mcu.is_fileoutput():
             self.can_pause = False
-<<<<<<< HEAD
         ffi_main, ffi_lib = self.ffi_main, self.ffi_lib = chelper.get_ffi()
-=======
->>>>>>> 2cfcd9a4
         self.move_queue = MoveQueue(self)
         self.commanded_pos = [0., 0., 0., 0.]
         self.printer.register_event_handler("klippy:shutdown",
@@ -258,30 +202,19 @@
         self.idle_flush_print_time = 0.
         self.print_stall = 0
         self.drip_completion = None
-<<<<<<< HEAD
-        # XXX - flush window
-        self.full_flush_delay = 0.
-        self.full_flush_times = []
-        self.last_full_flush_time = 0.
-=======
         # Kinematic step generation scan window time tracking
         self.kin_flush_delay = 0.
         self.kin_flush_times = []
         self.last_kin_flush_time = self.last_kin_move_time = 0.
->>>>>>> 2cfcd9a4
         # Setup iterative solver
         self.ctrap_accel_decel = ffi_main.gc(
                 ffi_lib.accel_decel_alloc(), ffi_lib.free)
         self.trapq = ffi_main.gc(ffi_lib.trapq_alloc(), ffi_lib.trapq_free)
         self.trapq_append = ffi_lib.trapq_append
         self.trapq_free_moves = ffi_lib.trapq_free_moves
-<<<<<<< HEAD
-        self.move_handlers = []
+        self.step_generators = []
         self.accel_order = config.getchoice(
             'acceleration_order', { "2": 2, "4": 4, "6": 6 }, "2")
-=======
-        self.step_generators = []
->>>>>>> 2cfcd9a4
         # Create kinematics class
         self.extruder = kinematics.extruder.DummyExtruder()
         kin_name = config.get('kinematics')
@@ -310,19 +243,6 @@
     # Print time tracking
     def _update_move_time(self, next_print_time, lazy=True):
         batch_time = MOVE_BATCH_TIME
-<<<<<<< HEAD
-        mh_flush_delay = mcu_flush_delay = 0.
-        if lazy:
-            mh_flush_delay = self.full_flush_delay
-            mcu_flush_delay = self.move_flush_time
-        while 1:
-            self.print_time = min(self.print_time + batch_time, next_print_time)
-            flush_time = self.print_time - mh_flush_delay
-            for mh in self.move_handlers:
-                mh(flush_time)
-            self.trapq_free_moves(self.trapq, flush_time - mh_flush_delay)
-            self.extruder.update_move_time(flush_time - mh_flush_delay)
-=======
         sg_flush_delay = mcu_flush_delay = 0.
         if lazy:
             sg_flush_delay = self.kin_flush_delay
@@ -334,7 +254,6 @@
                 sg(flush_time)
             self.trapq_free_moves(self.trapq, flush_time - sg_flush_delay)
             self.extruder.update_move_time(flush_time - sg_flush_delay)
->>>>>>> 2cfcd9a4
             flush_time -= mcu_flush_delay
             for m in self.all_mcus:
                 m.flush_moves(flush_time)
@@ -343,15 +262,9 @@
     def _calc_print_time(self):
         curtime = self.reactor.monotonic()
         est_print_time = self.mcu.estimated_print_time(curtime)
-<<<<<<< HEAD
-        min_print_time = est_print_time + self.buffer_time_start
-        min_print_time = max(min_print_time, self.last_full_flush_time)
-        min_print_time += self.full_flush_delay
-=======
         kin_time = max(est_print_time + MIN_KIN_TIME, self.last_kin_flush_time)
         kin_time += self.kin_flush_delay
         min_print_time = max(est_print_time + self.buffer_time_start, kin_time)
->>>>>>> 2cfcd9a4
         if min_print_time > self.print_time:
             self.print_time = self.last_print_start_time = min_print_time
             self.printer.send_event("toolhead:sync_print_time",
@@ -388,18 +301,12 @@
         # Generate steps for moves
         if self.special_queuing_state:
             self._update_drip_move_time(next_move_time)
-<<<<<<< HEAD
-        else:
-            # Since acceleration/deceleration groups of moves are commited
-            # together, extruder and kinematic move times should be in sync
-            # once the whole group of moves is processed.
-            self._update_move_time(next_move_time)
-    def _full_flush(self):
-=======
+        # Since acceleration/deceleration groups of moves are commited
+        # together, extruder and kinematic move times should be in sync
+        # once the whole group of moves is processed.
         self._update_move_time(next_move_time)
         self.last_kin_move_time = next_move_time
     def flush_step_generation(self):
->>>>>>> 2cfcd9a4
         # Transition from "Flushed"/"Priming"/main state to "Flushed" state
         self.move_queue.flush()
         self.special_queuing_state = "Flushed"
@@ -407,15 +314,9 @@
         self.reactor.update_timer(self.flush_timer, self.reactor.NEVER)
         self.move_queue.set_flush_time(self.buffer_time_high)
         self.idle_flush_print_time = 0.
-<<<<<<< HEAD
-        if self.last_full_flush_time < self.print_time:
-            self.last_full_flush_time = self.print_time + self.full_flush_delay
-        self._update_move_time(self.last_full_flush_time, lazy=False)
-=======
         flush_time = self.last_kin_move_time + self.kin_flush_delay
         self.last_kin_flush_time = max(self.print_time, flush_time)
         self._update_move_time(self.last_kin_flush_time, lazy=False)
->>>>>>> 2cfcd9a4
     def _flush_lookahead(self):
         if self.special_queuing_state:
             return self.flush_step_generation()
@@ -472,12 +373,8 @@
     def get_position(self):
         return list(self.commanded_pos)
     def set_position(self, newpos, homing_axes=()):
-<<<<<<< HEAD
-        self._full_flush()
-=======
         self.flush_step_generation()
         self.trapq_free_moves(self.trapq, self.reactor.NEVER)
->>>>>>> 2cfcd9a4
         self.commanded_pos[:] = newpos
         self.kin.set_position(newpos, homing_axes)
     def move(self, newpos, speed):
@@ -511,11 +408,7 @@
         return self.extruder
     # Homing "drip move" handling
     def _update_drip_move_time(self, next_print_time):
-<<<<<<< HEAD
-        flush_delay = DRIP_TIME + self.move_flush_time + self.full_flush_delay
-=======
         flush_delay = DRIP_TIME + self.move_flush_time + self.kin_flush_delay
->>>>>>> 2cfcd9a4
         while self.print_time < next_print_time:
             if self.drip_completion.test():
                 raise DripModeEndSignal()
@@ -587,19 +480,6 @@
         return self.kin
     def get_trapq(self):
         return self.trapq
-<<<<<<< HEAD
-    def register_move_handler(self, handler):
-        self.move_handlers.append(handler)
-    def note_flush_delay(self, delay, old_delay=0.):
-        self._full_flush()
-        cur_delay = self.full_flush_delay
-        if old_delay:
-            self.full_flush_times.pop(self.full_flush_times.index(old_delay))
-        if delay:
-            self.full_flush_times.append(delay)
-        new_delay = max(self.full_flush_times + [0.])
-        self.full_flush_delay = new_delay
-=======
     def register_step_generator(self, handler):
         self.step_generators.append(handler)
     def note_step_generation_scan_time(self, delay, old_delay=0.):
@@ -611,7 +491,6 @@
             self.kin_flush_times.append(delay)
         new_delay = max(self.kin_flush_times + [0.])
         self.kin_flush_delay = new_delay
->>>>>>> 2cfcd9a4
     def get_max_velocity(self):
         return self.max_velocity, self.max_accel
     def get_max_axis_halt(self):

--- conflicted
+++ resolved
@@ -11,200 +11,7 @@
 #include "itersolve.h" // itersolve_generate_steps
 #include "pyhelper.h" // errorf
 #include "stepcompress.h" // queue_append_start
-<<<<<<< HEAD
-
-
-/****************************************************************
- * Kinematic moves
- ****************************************************************/
-
-struct move * __visible
-move_alloc(void)
-{
-    struct move *m = malloc(sizeof(*m));
-    memset(m, 0, sizeof(*m));
-    m->accel_order = 2;
-    return m;
-}
-
-static inline double
-max_accel_comp(double accel_comp, double accel_t)
-{
-    // Limit compensation to maintain velocity > 0 (no movement backwards).
-    // 0.159 is a magic number - a solution of optimization problem for AO=6:
-    // maximum compensation value such that velocity >= 0 for any accel_t. It is
-    // slightly smaller than 1/6 - a solution of the same problem for AO=4.
-    return fmin(accel_comp, accel_t * accel_t * 0.159);
-}
-
-static void
-move_fill_bezier2(struct move_accel *ma, double start_accel_v
-                  , double effective_accel, double accel_offset_t)
-{
-    ma->offset_t = accel_offset_t;
-    ma->c2 = .5 * effective_accel;
-    ma->c1 = start_accel_v;
-    ma->c0 = (-ma->c2 * ma->offset_t - ma->c1) * ma->offset_t;
-}
-
-// Determine the coefficients for a 4th order bezier position function
-static void
-move_fill_bezier4(struct move_accel *ma, double start_accel_v
-        , double effective_accel, double total_accel_t, double accel_offset_t
-        , double accel_comp)
-{
-    ma->offset_t = accel_offset_t;
-    if (!total_accel_t)
-        return;
-    double inv_accel_t = 1. / total_accel_t;
-    double accel_div_accel_t = effective_accel * inv_accel_t;
-    double accel_div_accel_t2 = accel_div_accel_t * inv_accel_t;
-    ma->c4 = -.5 * accel_div_accel_t2;
-    ma->c3 = accel_div_accel_t;
-    ma->c2 = -6. * accel_div_accel_t2 * accel_comp;
-    ma->c1 = start_accel_v + 6. * accel_div_accel_t * accel_comp;
-    ma->c0 = 0;
-    ma->c0 = -move_eval_accel(ma, 0);
-}
-
-// Determine the coefficients for a 6th order bezier position function
-static void
-move_fill_bezier6(struct move_accel *ma, double start_accel_v
-        , double effective_accel, double total_accel_t, double accel_offset_t
-        , double accel_comp)
-{
-    ma->offset_t = accel_offset_t;
-    if (!total_accel_t)
-        return;
-    double inv_accel_t = 1. / total_accel_t;
-    double accel_div_accel_t2 = effective_accel * inv_accel_t * inv_accel_t;
-    double accel_div_accel_t3 = accel_div_accel_t2 * inv_accel_t;
-    double accel_div_accel_t4 = accel_div_accel_t3 * inv_accel_t;
-    ma->c6 = accel_div_accel_t4;
-    ma->c5 = -3. * accel_div_accel_t3;
-    ma->c4 = 2.5 * accel_div_accel_t2 + 30. * accel_div_accel_t4 * accel_comp;
-    ma->c3 = -60. * accel_div_accel_t3 * accel_comp;
-    ma->c2 = 30. * accel_div_accel_t2 * accel_comp;
-    ma->c1 = start_accel_v;
-    ma->c0 = 0;
-    ma->c0 = -move_eval_accel(ma, 0);
-}
-
-void __visible
-move_fill_pos(struct move *m
-              , double start_pos_x, double start_pos_y, double start_pos_z
-              , double axes_d_x, double axes_d_y, double axes_d_z
-              , double start_pos_e, double axes_d_e)
-{
-    m->start_pos.x = start_pos_x;
-    m->start_pos.y = start_pos_y;
-    m->start_pos.z = start_pos_z;
-    m->extrude_pos = start_pos_e;
-    if (m->is_kinematic_move) {
-        double inv_kin_move_d = 1. / sqrt(axes_d_x*axes_d_x + axes_d_y*axes_d_y
-                + axes_d_z*axes_d_z);
-        m->axes_r.x = axes_d_x * inv_kin_move_d;
-        m->axes_r.y = axes_d_y * inv_kin_move_d;
-        m->axes_r.z = axes_d_z * inv_kin_move_d;
-    }
-    m->extrude_d = axes_d_e;
-}
-
-// Populate a 'struct move' with a velocity trapezoid
-void __visible
-move_fill_trap(struct move *m, double print_time
-               , double accel_t, double accel_offset_t, double total_accel_t
-               , double cruise_t
-               , double decel_t, double decel_offset_t, double total_decel_t
-               , double start_accel_v, double cruise_v
-               , double effective_accel, double effective_decel
-               , double accel_comp)
-{
-    // Setup velocity trapezoid
-    m->print_time = print_time;
-    m->move_t = accel_t + cruise_t + decel_t;
-    m->accel_t = accel_t;
-    m->cruise_t = cruise_t;
-
-    // Setup for accel/cruise/decel phases
-    m->cruise_v = cruise_v;
-    memset(&m->accel, 0, sizeof(m->accel));
-    memset(&m->decel, 0, sizeof(m->decel));
-    if (m->accel_order == 4) {
-        move_fill_bezier4(&m->accel, start_accel_v, effective_accel
-                , total_accel_t, accel_offset_t
-                , max_accel_comp(accel_comp, total_accel_t));
-        move_fill_bezier4(&m->decel, cruise_v, -effective_decel
-                , total_decel_t, decel_offset_t
-                , max_accel_comp(accel_comp, total_decel_t));
-    } else if (m->accel_order == 6) {
-        move_fill_bezier6(&m->accel, start_accel_v, effective_accel
-                , total_accel_t, accel_offset_t
-                , max_accel_comp(accel_comp, total_accel_t));
-        move_fill_bezier6(&m->decel, cruise_v, -effective_decel
-                , total_decel_t, decel_offset_t
-                , max_accel_comp(accel_comp, total_decel_t));
-    } else {
-        move_fill_bezier2(&m->accel, start_accel_v, effective_accel
-                , accel_offset_t);
-        move_fill_bezier2(&m->decel, cruise_v, -effective_decel
-                , decel_offset_t);
-    }
-    m->cruise_start_d = move_eval_accel(&m->accel, accel_t);
-    m->decel_start_d = m->cruise_start_d + cruise_t * cruise_v;
-}
-
-// Return the distance moved given a time in a move
-inline double
-move_get_distance(struct move *m, double move_time)
-{
-    if (unlikely(move_time < m->accel_t))
-        // Acceleration phase of move
-        return move_eval_accel(&m->accel, move_time);
-    move_time -= m->accel_t;
-    if (likely(move_time <= m->cruise_t))
-        // Cruising phase
-        return m->cruise_start_d + m->cruise_v * move_time;
-    // Deceleration phase
-    move_time -= m->cruise_t;
-    return m->decel_start_d + move_eval_accel(&m->decel, move_time);
-}
-
-// Return the XYZ coordinates given a time in a move
-inline struct coord
-move_get_coord(struct move *m, double move_time)
-{
-    double move_dist = move_get_distance(m, move_time);
-    return (struct coord) {
-        .x = m->start_pos.x + m->axes_r.x * move_dist,
-        .y = m->start_pos.y + m->axes_r.y * move_dist,
-        .z = m->start_pos.z + m->axes_r.z * move_dist };
-}
-
-
-/****************************************************************
- * Iterative solver
- ****************************************************************/
-=======
 #include "trapq.h" // struct move
->>>>>>> 940a112a
-
-double move_get_time(struct move *m, double move_distance)
-{
-    double low = 0;
-    double high = m->move_t;
-    if (move_get_distance(m, high) <= move_distance) return high;
-    if (move_get_distance(m, low) > move_distance) return low;
-    while (high - low > .000000001) {
-        double guess_time = (high + low) * .5;
-        if (move_get_distance(m, guess_time) > move_distance) {
-            high = guess_time;
-        } else {
-            low = guess_time;
-        }
-    }
-    return (high + low) * .5;
-}
 
 struct timepos {
     double time, position;
@@ -411,14 +218,7 @@
     m.start_pos.x = x;
     m.start_pos.y = y;
     m.start_pos.z = z;
-<<<<<<< HEAD
-    m.axes_r.y = 1.;
-    m.cruise_t = 1.;
-    m.cruise_v = 1.;
-    return sk->calc_position(sk, &m, 0.);
-=======
     return sk->calc_position_cb(sk, &m, 0.);
->>>>>>> 940a112a
 }
 
 void __visible

--- conflicted
+++ resolved
@@ -251,11 +251,6 @@
             raise gcmd.error("adxl345 measurements in progress")
         self.start_measurements()
         reactor = self.printer.get_reactor()
-<<<<<<< HEAD
-        eventtime = reactor.monotonic()
-        while not self.raw_samples:
-            eventtime = reactor.pause(eventtime + .1)
-=======
         eventtime = starttime = reactor.monotonic()
         while not self.raw_samples:
             eventtime = reactor.pause(eventtime + .1)
@@ -263,7 +258,6 @@
                 # Try to shutdown the measurements
                 self.finish_measurements()
                 raise gcmd.error("Timeout reading adxl345 data")
->>>>>>> cf6d302a
         result = self.finish_measurements()
         values = result.decode_samples()
         _, accel_x, accel_y, accel_z = values[-1]

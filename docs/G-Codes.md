This document describes the commands that Klipper supports. These are
commands that one may enter into the OctoPrint terminal tab.

# G-Code commands

Klipper supports the following standard G-Code commands:
- Move (G0 or G1): `G1 [X<pos>] [Y<pos>] [Z<pos>] [E<pos>] [F<speed>]`
- Dwell: `G4 P<milliseconds>`
- Move to origin: `G28 [X] [Y] [Z]`
- Turn off motors: `M18` or `M84`
- Wait for current moves to finish: `M400`
- Use absolute/relative distances for extrusion: `M82`, `M83`
- Use absolute/relative coordinates: `G90`, `G91`
- Set position: `G92 [X<pos>] [Y<pos>] [Z<pos>] [E<pos>]`
- Set speed factor override percentage: `M220 S<percent>`
- Set extrude factor override percentage: `M221 S<percent>`
- Set acceleration: `M204 S<value>` OR `M204 P<value> T<value>`
  - Note: If S is not specified and both P and T are specified, then
    the acceleration is set to the minimum of P and T. If only one of
    P or T is specified, the command has no effect.
- Get extruder temperature: `M105`
- Set extruder temperature: `M104 [T<index>] [S<temperature>]`
- Set extruder temperature and wait: `M109 [T<index>] S<temperature>`
  - Note: M109 always waits for temperature to settle at requested
    value
- Set bed temperature: `M140 [S<temperature>]`
- Set bed temperature and wait: `M190 S<temperature>`
  - Note: M190 always waits for temperature to settle at requested
    value
- Set fan speed: `M106 S<value>`
- Turn fan off: `M107`
- Emergency stop: `M112`
- Get current position: `M114`
- Get firmware version: `M115`

For further details on the above commands see the
[RepRap G-Code documentation](http://reprap.org/wiki/G-code).

Klipper's goal is to support the G-Code commands produced by common
3rd party software (eg, OctoPrint, Printrun, Slic3r, Cura, etc.) in
their standard configurations. It is not a goal to support every
possible G-Code command. Instead, Klipper prefers human readable
["extended G-Code commands"](#extended-g-code-commands).

If one requires a less common G-Code command then it may be possible
to implement it with a custom Klipper gcode_macro (see
[example-extras.cfg](https://github.com/KevinOConnor/klipper/tree/master/config/example-extras.cfg)
for details). For example, one might use this to implement: `G12`,
`G29`, `G30`, `G31`, `M42`, `M80`, `M81`, `T1`, etc.

## G-Code SD card commands

Klipper also supports the following standard G-Code commands if the
"virtual_sdcard" config section is enabled:
- List SD card: `M20`
- Initialize SD card: `M21`
- Select SD file: `M23 <filename>`
- Start/resume SD print: `M24`
- Pause SD print: `M25`
- Set SD position: `M26 S<offset>`
- Report SD print status: `M27`

In addition, the following extended commands are availble when the
"virtual_sdcard" config section is enabled.
- Load a file and start SD print: `SDCARD_PRINT_FILE FILENAME=<filename>`
- Unload file and clear SD state:  `SDCARD_RESET_FILE`

## G-Code arcs

The following standard G-Code commands are available if a "gcode_arcs"
config section is enabled:
- Controlled Arc Move (G2 or G3): `G2 [X<pos>] [Y<pos>] [Z<pos>]
  [E<pos>] [F<speed>] I<value> J<value>`

## G-Code firmware retraction

The following standard G-Code commands are available if a
"firmware_retraction" config section is enabled:
- Retract: `G10`
- Unretract: `G11`

## G-Code display commands

The following standard G-Code commands are available if a "display"
config section is enabled:
- Display Message: `M117 <message>`
- Set build percentage: `M73 P<percent>`

## Other available G-Code commands

The following standard G-Code commands are currently available, but
using them is not recommended:
- Get Endstop Status: `M119` (Use QUERY_ENDSTOPS instead.)

# Extended G-Code Commands

Klipper uses "extended" G-Code commands for general configuration and
status.  These extended commands all follow a similar format - they
start with a command name and may be followed by one or more
parameters. For example: `SET_SERVO SERVO=myservo ANGLE=5.3`. In this
document, the commands and parameters are shown in uppercase, however
they are not case sensitive. (So, "SET_SERVO" and "set_servo" both run
the same command.)

The following standard commands are supported:
- `QUERY_ENDSTOPS`: Probe the axis endstops and report if they are
  "triggered" or in an "open" state. This command is typically used to
  verify that an endstop is working correctly.
- `QUERY_ADC [NAME=<config_name>] [PULLUP=<value>]`: Report the last
  analog value received for a configured analog pin. If NAME is not
  provided, the list of available adc names are reported. If PULLUP is
  provided (as a value in Ohms), the raw analog value along with the
  equivalent resistance given that pullup is reported.
- `GET_POSITION`: Return information on the current location of the
  toolhead.
- `SET_GCODE_OFFSET [X=<pos>|X_ADJUST=<adjust>]
  [Y=<pos>|Y_ADJUST=<adjust>] [Z=<pos>|Z_ADJUST=<adjust>]
  [MOVE=1 [MOVE_SPEED=<speed>]]`: Set a positional offset to apply to
  future G-Code commands. This is commonly used to virtually change
  the Z bed offset or to set nozzle XY offsets when switching
  extruders. For example, if "SET_GCODE_OFFSET Z=0.2" is sent, then
  future G-Code moves will have 0.2mm added to their Z height. If the
  X_ADJUST style parameters are used, then the adjustment will be
  added to any existing offset (eg, "SET_GCODE_OFFSET Z=-0.2" followed
  by "SET_GCODE_OFFSET Z_ADJUST=0.3" would result in a total Z offset
  of 0.1). If "MOVE=1" is specified then a toolhead move will be
  issued to apply the given offset (otherwise the offset will take
  effect on the next absolute G-Code move that specifies the given
  axis). If "MOVE_SPEED" is specified then the toolhead move will be
  performed with the given speed (in mm/s); otherwise the toolhead
  move will use the last specified G-Code speed.
- `SAVE_GCODE_STATE [NAME=<state_name>]`: Save the current
  g-code coordinate parsing state. Saving and restoring the g-code
  state is useful in scripts and macros. This command saves the
  current g-code absolute coordinate mode (G90/G91), absolute extrude
  mode (M82/M83), origin (G92), offset (SET_GCODE_OFFSET), speed
  override (M220), extruder override (M221), move speed, current XYZ
  position, and relative extruder "E" position. If NAME is provided it
  allows one to name the saved state to the given string. If NAME is
  not provided it defaults to "default".
- `RESTORE_GCODE_STATE [NAME=<state_name>]
  [MOVE=1 [MOVE_SPEED=<speed>]]`: Restore a state previously saved via
  SAVE_GCODE_STATE. If "MOVE=1" is specified then a toolhead move will
  be issued to move back to the previous XYZ position. If "MOVE_SPEED"
  is specified then the toolhead move will be performed with the given
  speed (in mm/s); otherwise the toolhead move will use the restored
  g-code speed.
- `PID_CALIBRATE HEATER=<config_name> TARGET=<temperature>
  [WRITE_FILE=1]`: Perform a PID calibration test. The specified
  heater will be enabled until the specified target temperature is
  reached, and then the heater will be turned off and on for several
  cycles. If the WRITE_FILE parameter is enabled, then the file
  /tmp/heattest.txt will be created with a log of all temperature
  samples taken during the test.
- `TURN_OFF_HEATERS`: Turn off all heaters.
- `SET_VELOCITY_LIMIT [VELOCITY=<value>] [ACCEL=<value>]
  [ACCEL_TO_DECEL=<value>] [SQUARE_CORNER_VELOCITY=<value>]`: Modify
  the printer's velocity limits. Note that one may only set values
  less than or equal to the limits specified in the config file.
- `SET_HEATER_TEMPERATURE HEATER=<heater_name> [TARGET=<target_temperature>]`:
  Sets the target temperature for a heater. If a target temperature is
  not supplied, the target is 0.
- `ACTIVATE_EXTRUDER EXTRUDER=<config_name>`: In a printer with
  multiple extruders this command is used to change the active
  extruder.
- `SET_PRESSURE_ADVANCE [EXTRUDER=<config_name>] [ADVANCE=<pressure_advance>]
  [SMOOTH_TIME=<pressure_advance_smooth_time>]`: Set pressure advance
  parameters. If EXTRUDER is not specified, it defaults to the active
  extruder.
- `SET_EXTRUDER_STEP_DISTANCE [EXTRUDER=<config_name>] [DISTANCE=<distance>]`:
  Set a new value for the provided extruder's step_distance. Value is
  not retained on Klipper reset. Use with caution, small changes can
  result in excessive pressure between extruder and hot end. Do proper
  calibration steps with filament before use. If 'DISTANCE' value is
  not included command will return current step distance.
- `SET_STEPPER_ENABLE STEPPER=<config_name> ENABLE=[0|1]`: Enable or
  disable only the given stepper. This is a diagnostic and debugging
  tool and must be used with care. Disabling an axis motor does not
  reset the homing information. Manually moving a disabled stepper may
  cause the machine to operate the motor outside of safe limits. This
  can lead to damage to axis components, hot ends, and print surface.
- `STEPPER_BUZZ STEPPER=<config_name>`: Move the given stepper forward
  one mm and then backward one mm, repeated 10 times. This is a
  diagnostic tool to help verify stepper connectivity.
- `MANUAL_PROBE [SPEED=<speed>]`: Run a helper script useful for
  measuring the height of the nozzle at a given location. If SPEED is
  specified, it sets the speed of TESTZ commands (the default is
  5mm/s). During a manual probe, the following additional commands are
  available:
  - `ACCEPT`: This command accepts the current Z position and
  concludes the manual probing tool.
  - `ABORT`: This command terminates the manual probing tool.
  - `TESTZ Z=<value>`: This command moves the nozzle up or down by the
    amount specified in "value". For example, `TESTZ Z=-.1` would move
    the nozzle down .1mm while `TESTZ Z=.1` would move the nozzle up
    .1mm. The value may also be `+`, `-`, `++`, or `--` to move the
    nozzle up or down an amount relative to previous attempts.
- `Z_ENDSTOP_CALIBRATE [SPEED=<speed>]`: Run a helper script useful
  for calibrating a Z position_endstop config setting. See the
  MANUAL_PROBE command for details on the parameters and the
  additional commands available while the tool is active.
- `TUNING_TOWER COMMAND=<command> PARAMETER=<name> START=<value>
  FACTOR=<value> [BAND=<value>]`: A tool for tuning a parameter on
  each Z height during a print. The tool will run the given COMMAND
  with the given PARAMETER assigned to the value using the formula
  `value = start + factor * z_height`. If BAND is provided then the
  adjustment will only be made every BAND millimeters of z height - in
  that case the formula used is `value = start + factor *
  ((floor(z_height / band) + .5) * band)`.
- `SET_DISPLAY_GROUP [DISPLAY=<display>] GROUP=<group>`: Set the
  active display group of an lcd display. This allows to define
  multiple display data groups in the config,
  e.g. `[display_data <group> <elementname>]` and switch between them
  using this extended gcode command. If DISPLAY is not specified it
  defaults to "display" (the primary display).
- `SET_IDLE_TIMEOUT [TIMEOUT=<timeout>]`:  Allows the user to set the
  idle timeout (in seconds).
- `RESTART`: This will cause the host software to reload its config
  and perform an internal reset. This command will not clear error
  state from the micro-controller (see FIRMWARE_RESTART) nor will it
  load new software (see
  [the FAQ](FAQ.md#how-do-i-upgrade-to-the-latest-software)).
- `FIRMWARE_RESTART`: This is similar to a RESTART command, but it
  also clears any error state from the micro-controller.
- `SAVE_CONFIG`: This command will overwrite the main printer config
  file and restart the host software. This command is used in
  conjunction with other calibration commands to store the results of
  calibration tests.
- `STATUS`: Report the Klipper host software status.
- `HELP`: Report the list of available extended G-Code commands.

## G-Code Macro Commands

The following command is available when a "gcode_macro" config section
is enabled:
- `SET_GCODE_VARIABLE MACRO=<macro_name> VARIABLE=<name>
  VALUE=<value>`: This command allows one to change the value of a
  gcode_macro variable at run-time. The provided VALUE is parsed as a
  Python literal.

## Custom Pin Commands

The following command is available when an "output_pin" config section
is enabled:
- `SET_PIN PIN=config_name VALUE=<value> CYCLE_TIME=<cycle_time>`

Note: Hardware PWM does not currently support the CYCLE_TIME parameter and will
use the cycle time defined in the config.

## Manually Controlled Fans Commands

The following command is available when a "fan_generic" config section
is enabled:
- `SET_FAN_SPEED FAN=config_name SPEED=<speed>` This command sets
  the speed of a fan. <speed> must be between 0.0 and 1.0.

## Neopixel and Dotstar Commands

The following command is available when "neopixel" or "dotstar" config
sections are enabled:
- `SET_LED LED=<config_name> RED=<value> GREEN=<value> BLUE=<value>
  [INDEX=<index>] [TRANSMIT=0]`: This sets the LED output. Each color
  <value> must be between 0.0 and 1.0. If multiple LED chips are
  daisy-chained then one may specify INDEX to alter the color of just
  the given chip (1 for the first chip, 2 for the second, etc.). If
  INDEX is not provided then all LEDs in the daisy-chain will be set
  to the provided color. If TRANSMIT=0 is specified then the color
  change will only be made on the next SET_LED command that does not
  specify TRANSMIT=0; this may be useful in combination with the INDEX
  parameter to batch multiple updates in a daisy-chain.

## Servo Commands

The following commands are available when a "servo" config section is
enabled:
- `SET_SERVO SERVO=config_name [ANGLE=<degrees> | WIDTH=<seconds>]`:
  Set the servo position to the given angle (in degrees) or pulse
  width (in seconds). Use `WIDTH=0` to disable the servo output.

## Manual stepper Commands

The following command is available when a "manual_stepper" config
section is enabled:
- `MANUAL_STEPPER STEPPER=config_name [ENABLE=[0|1]]
  [SET_POSITION=<pos>] [SPEED=<speed>] [ACCEL=<accel>]
  [MOVE=<pos> [STOP_ON_ENDSTOP=[1|2|-1|-2]] [SYNC=0]]`: This command
  will alter the state of the stepper. Use the ENABLE parameter to
  enable/disable the stepper. Use the SET_POSITION parameter to force
  the stepper to think it is at the given position. Use the MOVE
  parameter to request a movement to the given position. If SPEED
  and/or ACCEL is specified then the given values will be used instead
  of the defaults specified in the config file. If an ACCEL of zero is
  specified then no acceleration will be performed. If
  STOP_ON_ENDSTOP=1 is specified then the move will end early should
  the endstop report as triggered (use STOP_ON_ENDSTOP=2 to complete
  the move without error even if the endstop does not trigger, use -1
  or -2 to stop when the endstop reports not triggered). Normally
  future G-Code commands will be scheduled to run after the stepper
  move completes, however if a manual stepper move uses SYNC=0 then
  future G-Code movement commands may run in parallel with the stepper
  movement.

## Extruder stepper Commands

The following command is available when an "extruder_stepper" config
section is enabled:
- `SYNC_STEPPER_TO_EXTRUDER STEPPER=<extruder_stepper config_name>
  [EXTRUDER=<extruder config_name>]`: This command will cause the given
  STEPPER to become synchronized to the given EXTRUDER, overriding
  the extruder defined in the "extruder_stepper" config section.

## Probe

The following commands are available when a "probe" config section is
enabled:
- `PROBE [PROBE_SPEED=<mm/s>] [LIFT_SPEED=<mm/s>] [SAMPLES=<count>]
  [SAMPLE_RETRACT_DIST=<mm>] [SAMPLES_TOLERANCE=<mm>]
  [SAMPLES_TOLERANCE_RETRIES=<count>]
  [SAMPLES_RESULT=median|average]`: Move the nozzle downwards until
  the probe triggers. If any of the optional parameters are provided
  they override their equivalent setting in the probe config section
  (see
  [example-extras.cfg](https://github.com/KevinOConnor/klipper/tree/master/config/example-extras.cfg)
  for details).
- `QUERY_PROBE`: Report the current status of the probe ("triggered"
  or "open").
- `PROBE_ACCURACY [PROBE_SPEED=<mm/s>] [SAMPLES=<count>]
  [SAMPLE_RETRACT_DIST=<mm>]`: Calculate the maximum, minimum,
  average, median, and standard deviation of multiple probe
  samples. By default, 10 SAMPLES are taken. Otherwise the optional
  parameters default to their equivalent setting in the probe config
  section.
- `PROBE_CALIBRATE [SPEED=<speed>] [<probe_parameter>=<value>]`: Run a
  helper script useful for calibrating the probe's z_offset. See the
  PROBE command for details on the optional probe parameters. See the
  MANUAL_PROBE command for details on the SPEED parameter and the
  additional commands available while the tool is active. Please note,
  the PROBE_CALIBRATE command uses the speed variable to move in XY direction
  as well as Z.

## BLTouch

The following command is available when a "bltouch" config section is
enabled:
- `BLTOUCH_DEBUG COMMAND=<command>`: This sends a command to the
  BLTouch. It may be useful for debugging. Available commands are:
  `pin_down`, `touch_mode`, `pin_up`, `self_test`, `reset`,
  (*1): `set_5V_output_mode`, `set_OD_output_mode`, `output_mode_store`

  *** Note that the commands marked by (*1) are solely supported
      by a BL-Touch V3.0 or V3.1(+)

- `BLTOUCH_STORE MODE=<output_mode>`: This stores an output mode in the
  EEPROM of a BLTouch V3.1 Available output_modes are: `5V`, `OD`

See [Working with the BL-Touch](BLTouch.md) for more details.

## Delta Calibration

The following commands are available when the "delta_calibrate" config
section is enabled:
- `DELTA_CALIBRATE [METHOD=manual] [<probe_parameter>=<value>]`: This
  command will probe seven points on the bed and recommend updated
  endstop positions, tower angles, and radius. See the PROBE command
  for details on the optional probe parameters. If METHOD=manual is
  specified then the manual probing tool is activated - see the
  MANUAL_PROBE command above for details on the additional commands
  available while this tool is active.
- `DELTA_ANALYZE`: This command is used during enhanced delta
  calibration. See [Delta Calibrate](Delta_Calibrate.md) for details.

## Bed Tilt

The following commands are available when the "bed_tilt" config
section is enabled:
- `BED_TILT_CALIBRATE [METHOD=manual] [<probe_parameter>=<value>]`:
  This command will probe the points specified in the config and then
  recommend updated x and y tilt adjustments. See the PROBE command
  for details on the optional probe parameters. If METHOD=manual is
  specified then the manual probing tool is activated - see the
  MANUAL_PROBE command above for details on the additional commands
  available while this tool is active.

## Mesh Bed Leveling

The following commands are available when the "bed_mesh" config
section is enabled:
- `BED_MESH_CALIBRATE [METHOD=manual] [<probe_parameter>=<value>]
  [<mesh_parameter>=<value>]`:
  This command probes the bed using generated points specified by the
  parameters in the config. After probing, a mesh is generated and
  z-movement is adjusted according to the mesh. See the PROBE command
  for details on the optional probe parameters. If METHOD=manual is
  specified then the manual probing tool is activated - see the
  MANUAL_PROBE command above for details on the additional commands
  available while this tool is active.
- `BED_MESH_OUTPUT PGP=[<0:1>]`: This command outputs the current probed
  z values and current mesh values to the terminal.  If PGP=1 is specified
  the x,y coordinates generated by bed_mesh, along with their associated
  indices, will be output to the terminal.
- `BED_MESH_MAP`: Like to BED_MESH_OUTPUT, this command prints the current
  state of the mesh to the terminal.  Instead of printing the values in a
  human readable format, the state is serialized in json format. This allows
  octoprint plugins to easily capture the data and generate height maps
  approximating the bed's surface.
- `BED_MESH_CLEAR`: This command clears the mesh and removes all
  z adjustment.  It is recommended to put this in your end-gcode.
- `BED_MESH_PROFILE LOAD=<name> SAVE=<name> REMOVE=<name>`: This
  command provides profile management for mesh state.  LOAD will
  restore the mesh state from the profile matching the supplied name.
  SAVE will save the current mesh state to a profile matching the
  supplied name.  Remove will delete the profile matching the
  supplied name from persistent memory.  Note that after SAVE or
  REMOVE operations have been run the SAVE_CONFIG gcode must be run
  to make the changes to peristent memory permanent.

## Bed Screws Helper

The following commands are available when the "bed_screws" config
section is enabled:
- `BED_SCREWS_ADJUST`: This command will invoke the bed screws
  adjustment tool. It will command the nozzle to different locations
  (as defined in the config file) and allow one to make adjustments to
  the bed screws so that the bed is a constant distance from the
  nozzle.

## Bed Screws Tilt adjust Helper

The following commands are available when the "screws_tilt_adjust"
config section is enabled:
- `SCREWS_TILT_CALCULATE [<probe_parameter>=<value>]`: This command
  will invoke the bed screws adjustment tool. It will command the
  nozzle to different locations (as defined in the config file)
  probing the z height and calculate the number of knob turns to
  adjust the bed level. See the PROBE command for details on the
  optional probe parameters.
  IMPORTANT: You MUST always do a G28 before using this command.

## Z Tilt

The following commands are available when the "z_tilt" config section
is enabled:
- `Z_TILT_ADJUST [<probe_parameter>=<value>]`: This command will probe
  the points specified in the config and then make independent
  adjustments to each Z stepper to compensate for tilt. See the PROBE
  command for details on the optional probe parameters.

## Dual Carriages

The following command is available when the "dual_carriage" config
section is enabled:
- `SET_DUAL_CARRIAGE CARRIAGE=[0|1]`: This command will set the active
  carriage. It is typically invoked from the activate_gcode and
  deactivate_gcode fields in a multiple extruder configuration.

## TMC2130, TMC2660, TMC2208, TMC2209 and TMC5160

The following commands are available when any of the "tmcXXXX" config sections is enabled:
- `DUMP_TMC STEPPER=<name>`: This command will read the TMC driver
  registers and report their values.
- `INIT_TMC STEPPER=<name>`: This command will intitialize the TMC
  registers. Needed to re-enable the driver if power to the chip is
  turned off then back on.
- `SET_TMC_CURRENT STEPPER=<name> CURRENT=<amps> HOLDCURRENT=<amps>`:
  This will adjust the run and hold currents of the TMC driver.
  HOLDCURRENT is applicable only to the tmc2130, tmc2208, tmc2209 and tmc5160.
- `SET_TMC_FIELD STEPPER=<name> FIELD=<field> VALUE=<value>`: This will
  alter the value of the specified register field of the TMC driver.
  This command is intended for low-level diagnostics and debugging only because
  changing the fields during run-time can lead to undesired and potentially
  dangerous behavior of your printer. Permanent changes should be made using
  the printer configuration file instead. No sanity checks are performed for the
  given values.

## Endstop adjustments by stepper phase

The following commands are available when an "endstop_phase" config
section is enabled:
- `ENDSTOP_PHASE_CALIBRATE [STEPPER=<config_name>]`: If no STEPPER
  parameter is provided then this command will reports statistics on
  endstop stepper phases during past homing operations. When a STEPPER
  parameter is provided it arranges for the given endstop phase
  setting to be written to the config file (in conjunction with the
  SAVE_CONFIG command).

## Force movement

The following commands are available when the "force_move" config
section is enabled:
- `FORCE_MOVE STEPPER=<config_name> DISTANCE=<value> VELOCITY=<value>
  [ACCEL=<value>]`: This command will forcibly move the given stepper
  the given distance (in mm) at the given constant velocity (in
  mm/s). If ACCEL is specified and is greater than zero, then the
  given acceleration (in mm/s^2) will be used; otherwise no
  acceleration is performed. If acceleration is not performed then it
  can lead to the micro-controller reporting "No next step" errors
  (avoid these errors by specifying an ACCEL value or use a very low
  VELOCITY). No boundary checks are performed; no kinematic updates
  are made; other parallel steppers on an axis will not be moved. Use
  caution as an incorrect command could cause damage! Using this
  command will almost certainly place the low-level kinematics in an
  incorrect state; issue a G28 afterwards to reset the kinematics.
  This command is intended for low-level diagnostics and debugging.
- `SET_KINEMATIC_POSITION [X=<value>] [Y=<value>] [Z=<value>]`: Force
  the low-level kinematic code to believe the toolhead is at the given
  cartesian position. This is a diagnostic and debugging command; use
  SET_GCODE_OFFSET and/or G92 for regular axis transformations. If an
  axis is not specified then it will default to the position that the
  head was last commanded to. Setting an incorrect or invalid position
  may lead to internal software errors. This command may invalidate
  future boundary checks; issue a G28 afterwards to reset the
  kinematics.

## Send message (respond) to host

The following commands are availabe when the "respond" config section is
enabled.
  - `M118 <message>`: echo the message prepended with the configured default
    prefix (or `echo: ` if no prefix is configured).
  - `RESPOND MSG="<message>"`: echo the message prepended with the configured default
    prefix (or `echo: ` if no prefix is configured).
  - `RESPOND TYPE=echo MSG="<message>"`: echo the message prepended with `echo: `.
  - `RESPOND TYPE=command MSG="<message>"`: echo the message prepended with `// `.
    Octopint can be configured to respond to these messages (e.g.
    `RESPOND TYPE=command MSG=action:pause`).
  - `RESPOND TYPE=error MSG="<message>"`: echo the message prepended with `!! `.
  - `RESPOND PREFIX=<prefix> MSG="<message>"`: echo the message prepended with `<prefix>`
    (The `PREFIX` parameter will take priority over the `TYPE` parameter)

## Pause Resume

The following commands are available when the "pause_resume" config section
is enabled:
  - `PAUSE`:  Pauses the current print.  The current position is captured for
  restoration upon resume.
  - `RESUME [VELOCITY=<value>]`: Resumes the print from a pause, first restoring
  the previously captured position.  The VELOCITY parameter determines the speed
  at which the tool should return to the original captured position.
  - `CLEAR_PAUSE`:  Clears the current paused state without resuming the print.
  This is useful if one decides to cancel a print after a PAUSE.  It is recommended
  to add this to your start gcode to make sure the paused state is fresh for each
  print.

## Filament Sensor

The following command is available when the "filament_switch_sensor" config
section is enabled.
 - `QUERY_FILAMENT_SENSOR SENSOR=<sensor_name>`: Queries the current status of
  the filament sensor.  The data displayed on the terminal will depend on the
  sensor type defined in the confguration.
 - `SET_FILAMENT_SENSOR SENSOR=<sensor_name> ENABLE=[0|1]`:  Sets the
   filament sensor on/off.  If ENABLE is set to 0, the filament sensor will
   be disabled, if set to 1 it is enabled.

## Firmware Retraction

The following commands are available when the "firmware_retraction"
config section is enabled.  These commands allow you to utilise the
firmware retraction feature available in many slicers, to reduce
stringing during non-extrusion moves from one part of the print to
another.  Appropriately configuring pressure advance reduces the length
of retraction required.
 - `SET_RETRACTION [RETRACT_LENGTH=<mm>] [RETRACT_SPEED=<mm/s>]
   [UNRETRACT_EXTRA_LENGTH=<mm>] [UNRETRACT_SPEED=<mm/s>]`: Adjust the
   parameters used by firmware retraction. RETRACT_LENGTH determines
   the length of filament to retract and unretract. The speed of
   retraction is adjusted via RETRACT_SPEED, and is typically set
   relatively high. The speed of unretraction is adjusted via
   UNRETRACT_SPEED, and is not particularly critical, although often
   lower than RETRACT_SPEED. In some cases it is useful to add a small
   amount of additional length on unretraction, and this is set via
   UNRETRACT_EXTRA_LENGTH. SET_RETRACTION is commonly set as part of
   slicer per-filament configuration, as different filaments require
   different parameter settings.
 - `GET_RETRACTION`: Queries the current parameters used by firmware
   retraction and displays them on the terminal.
 - `G10`: Retracts the extruder using the currently configured
   parameters.
 - `G11`: Unretracts the extruder using the currently configured
   parameters.

## Skew Correction

The following commands are available when the "skew_correction" config
section is enabled.
  - `SET_SKEW [XY=<ac_length,bd_length,ad_length>] [XZ=<ac,bd,ad>]
    [YZ=<ac,bd,ad>] [CLEAR=<0|1>]`:  Configures the [skew_correction] module
    with measurements (in mm) taken from a calibration print.  One may
    enter measurements for any combination of planes, planes not entered will
    retain their current value.  If `CLEAR=1` is entered then all skew
    correction will be disabled.
  - `GET_CURRENT_SKEW`: Reports the current printer skew for each plane in
    both radians and degrees.  The skew is calculated based on parameters
    provided via the `SET_SKEW` gcode.
  - `CALC_MEASURED_SKEW [AC=<ac_length>] [BD=<bd_length>] [AD=<ad_length>]`:
    Calculates and reports the skew (in radians and degrees) based on a
    measured print.  This can be useful for determining the printer's current
    skew after correction has been applied.  It may also be useful before
    correction is applied to determine if skew correction is necessary.   See
    skew_correction.md for details on skew calibration objects and
    measurements.
  - `SKEW_PROFILE [LOAD=<name>] [SAVE=<name>] [REMOVE=<name>]`: Profile
    management for skew_correction.  LOAD will restore skew state from the
    profile matching the supplied name. SAVE will save the current skew state
    to a profile matching the supplied name.  Remove will delete the profile
    matching the supplied name from persistent memory.  Note that after SAVE
    or REMOVE operations have been run the SAVE_CONFIG gcode must be run
    to make the changes to peristent memory permanent.

## Delayed GCode

The following command is enabled if a [delayed_gcode] config section has
been enabled:
  - `UPDATE_DELAYED_GCODE [ID=<name>] [DURATION=<seconds>]`:  Updates the
    delay duration for the identified [delayed_gcode] and starts the timer
    for gcode execution.  A value of 0 will cancel a pending delayed gcode
    from executing.

## Resonance compensation

The following command is enabled if an [input_shaper] config section has
been enabled:
  - `SET_INPUT_SHAPER [SHAPER_FREQ_X=<shaper_freq_x>]
    [SHAPER_FREQ_Y=<shaper_freq_y>] [DAMPING_RATIO_X=<damping_ratio_x>]
    [DAMPING_RATIO_Y=<damping_ratio_y>] [SHAPER_TYPE=<shaper>]
    [SHAPER_TYPE_X=<shaper_type_x>] [SHAPER_TYPE_Y=<shaper_type_y>]`: Modify
    input shaper parameters. Note that SHAPER_TYPE parameter resets input shaper
    for both X and Y axes even if different shaper types have been configured
    in [input_shaper] section. SHAPER_TYPE cannot be used together with either
    of SHAPER_TYPE_X and SHAPER_TYPE_Y parameters. See
    [example-extras.cfg](https://github.com/KevinOConnor/klipper/tree/master/config/example-extras.cfg)
    for more details on each of these parameters.

## Temperature Fan Commands

The following command is available when a "temperature_fan" config
section is enabled:
- `SET_TEMPERATURE_FAN_TARGET temperature_fan=<temperature_fan_name>
  [target=<target_temperature>]`: Sets the target temperature for a
  temperature_fan. If a target is not supplied, it is set to the
  specified temperature in the config file.

## Adxl345 Accelerometer Commands

The following commands are available when an "adxl345" config section is
enabled:
- `ACCELEROMETER_MEASURE [CHIP=<config_name>] [RATE=<value>]
  [NAME=<value>]`: Starts accelerometer measurements at the requested
  number of samples per second. If CHIP is not specified it defaults
  to "default". Valid rates are 25, 50, 100, 200, 400, 800, 1600,
  and 3200. The command works in a start-stop mode: when executed for
  the first time, it starts the measurements, next execution stops them.
  If RATE is not specified, then the default value is used (either from
  `printer.cfg` or `3200` default value). The results of measurements
  are written to a file named `/tmp/adxl345-<name>.csv` where "<name>"
  is the optional NAME parameter. If NAME is not specified it defaults
  to the current time in "YYYYMMDD_HHMMSS" format.
- `ACCELEROMETER_QUERY [CHIP=<config_name>] [RATE=<value>]`: queries
  accelerometer for the current value. If CHIP is not specified it
  defaults to "default". If RATE is not specified, the default value is
  used. This command is useful to test the connection to the ADXL345
  accelerometer: one of the returned values should be a free-fall
  acceleration (+/- some noise of the chip).

## Resonance Testing Commands

The following commands are available when a "resonance_tester" config section
is enabled:
- `MEASURE_AXES_NOISE`: Measures and outputs the noise for all axes of all
  enabled accelerometer chips.
<<<<<<< HEAD
- `TEST_RESONANCES AXIS=<axis> [CSV_NAME=<csv_file>] [RAW_NAME=<raw_cvs_file>]
  [FREQ_START=<min_freq>] [FREQ_END=<max_freq>] [HZ_PER_SEC=<hz_per_sec>]`:
  Runs the resonance test in all configured probe points for the requested
  axis (X or Y) and measures the acceleration using the accelerometer chips
  configured for the respective axis. If `RAW_NAME` is set, then the raw
  accelerometer data is written into a file or a series of files
  `/tmp/<raw_csv_name>_<axis>_<point>_YYYYMMDD_HHMMSS<raw_csv_ext>`.
  If `CSV_NAME` is set, it is treated as a template
  `<csv_file> = <csv_name>+<csv_ext>`; the frequency response is calculated
  and written into `/tmp/<csv_name>_<axis>_YYYYMMDD_HHMMSS<csv_ext>` file.
  At least one of the `CSV_NAME` or `RAW_NAME` parameters must be provided.
- `SHAPER_CALIBRATE [AXIS=<axis>] [CSV_NAME=<csv_file>]
=======
- `TEST_RESONANCES AXIS=<axis> OUTPUT=<resonances,raw_data> [NAME=<name>]
  [FREQ_START=<min_freq>] [FREQ_END=<max_freq>] [HZ_PER_SEC=<hz_per_sec>]`:
  Runs the resonance test in all configured probe points for the requested
  axis (X or Y) and measures the acceleration using the accelerometer chips
  configured for the respective axis. `OUTPUT` parameter is a comma-separated
  list of which outputs will be written. If `raw_data` is requested, then the
  raw accelerometer data is written into a file or a series of files
  `/tmp/raw_data_<axis>_[<point>_]<name>.csv` with (`<point>_` part of
  the name generated only if more than 1 probe point is configured). If
  `resonances` is specified, the frequency response is calculated (across
  all probe points) and written into `/tmp/resonances_<axis>_<name>.csv`
  file. If unset, OUTPUT defaults to `resonances`, and NAME defaults to
  the current time in "YYYYMMDD_HHMMSS" format.
- `SHAPER_CALIBRATE [AXIS=<axis>] [NAME=<name>]
>>>>>>> cf6d302a
  [FREQ_START=<min_freq>] [FREQ_END=<max_freq>] [HZ_PER_SEC=<hz_per_sec>]`:
  Similarly to `TEST_RESONANCES`, runs the resonance test as configured, and
  tries to find the optimal parameters for the input shaper for the requested
  axis (or both X and Y axes if `AXIS` parameter is unset). The results of the
  tuning are printed to the console, and the frequency responses and the
<<<<<<< HEAD
  different input shapers values can be written to a `<csv_file>`(s)
  (`calibration_data.csv` by default) similarly to `TEST_RESONANCES` command.
  Note that the suggested input shaper parameters can be persisted in the
  config by issuing `SAVE_CONFIG` command.
=======
  different input shapers values are written to a CSV file(s)
  `/tmp/calibration_data_<axis>_<name>.csv`. Unless specified, NAME defaults
  to the current time in "YYYYMMDD_HHMMSS" format. Note that the suggested
  input shaper parameters can be persisted in the config by issuing
  `SAVE_CONFIG` command.
>>>>>>> cf6d302a
<|MERGE_RESOLUTION|>--- conflicted
+++ resolved
@@ -668,20 +668,6 @@
 is enabled:
 - `MEASURE_AXES_NOISE`: Measures and outputs the noise for all axes of all
   enabled accelerometer chips.
-<<<<<<< HEAD
-- `TEST_RESONANCES AXIS=<axis> [CSV_NAME=<csv_file>] [RAW_NAME=<raw_cvs_file>]
-  [FREQ_START=<min_freq>] [FREQ_END=<max_freq>] [HZ_PER_SEC=<hz_per_sec>]`:
-  Runs the resonance test in all configured probe points for the requested
-  axis (X or Y) and measures the acceleration using the accelerometer chips
-  configured for the respective axis. If `RAW_NAME` is set, then the raw
-  accelerometer data is written into a file or a series of files
-  `/tmp/<raw_csv_name>_<axis>_<point>_YYYYMMDD_HHMMSS<raw_csv_ext>`.
-  If `CSV_NAME` is set, it is treated as a template
-  `<csv_file> = <csv_name>+<csv_ext>`; the frequency response is calculated
-  and written into `/tmp/<csv_name>_<axis>_YYYYMMDD_HHMMSS<csv_ext>` file.
-  At least one of the `CSV_NAME` or `RAW_NAME` parameters must be provided.
-- `SHAPER_CALIBRATE [AXIS=<axis>] [CSV_NAME=<csv_file>]
-=======
 - `TEST_RESONANCES AXIS=<axis> OUTPUT=<resonances,raw_data> [NAME=<name>]
   [FREQ_START=<min_freq>] [FREQ_END=<max_freq>] [HZ_PER_SEC=<hz_per_sec>]`:
   Runs the resonance test in all configured probe points for the requested
@@ -696,21 +682,13 @@
   file. If unset, OUTPUT defaults to `resonances`, and NAME defaults to
   the current time in "YYYYMMDD_HHMMSS" format.
 - `SHAPER_CALIBRATE [AXIS=<axis>] [NAME=<name>]
->>>>>>> cf6d302a
   [FREQ_START=<min_freq>] [FREQ_END=<max_freq>] [HZ_PER_SEC=<hz_per_sec>]`:
   Similarly to `TEST_RESONANCES`, runs the resonance test as configured, and
   tries to find the optimal parameters for the input shaper for the requested
   axis (or both X and Y axes if `AXIS` parameter is unset). The results of the
   tuning are printed to the console, and the frequency responses and the
-<<<<<<< HEAD
-  different input shapers values can be written to a `<csv_file>`(s)
-  (`calibration_data.csv` by default) similarly to `TEST_RESONANCES` command.
-  Note that the suggested input shaper parameters can be persisted in the
-  config by issuing `SAVE_CONFIG` command.
-=======
   different input shapers values are written to a CSV file(s)
   `/tmp/calibration_data_<axis>_<name>.csv`. Unless specified, NAME defaults
   to the current time in "YYYYMMDD_HHMMSS" format. Note that the suggested
   input shaper parameters can be persisted in the config by issuing
-  `SAVE_CONFIG` command.
->>>>>>> cf6d302a
+  `SAVE_CONFIG` command.
--- conflicted
+++ resolved
@@ -72,18 +72,10 @@
                               accel_t, cruise_t, accel_t,
                               0., cruise_v, accel, toolhead.accel_order)
         self.trapq_append(self.trapq, self.next_cmd_time,
-<<<<<<< HEAD
                           cp, 0., 0., axis_r, 0., 0., self.ctrap_accel_decel)
-        self.next_cmd_time += accel_t + cruise_t + accel_t
-=======
-                          accel_t, cruise_t, accel_t,
-                          cp, 0., 0., axis_r, 0., 0.,
-                          0., cruise_v, accel)
         self.next_cmd_time = self.next_cmd_time + accel_t + cruise_t + accel_t
->>>>>>> 7bd96950
         self.rail.generate_steps(self.next_cmd_time)
         self.trapq_free_moves(self.trapq, self.next_cmd_time + 99999.9)
-        toolhead = self.printer.lookup_object('toolhead')
         toolhead.note_kinematic_activity(self.next_cmd_time)
         self.sync_print_time()
     def do_homing_move(self, movepos, speed, accel, triggered):

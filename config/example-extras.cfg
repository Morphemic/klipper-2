# This file serves as documentation for config parameters of
# additional devices that may be configured on a printer. The snippets
# in this file may be copied into the main printer.cfg file. See the
# "example.cfg" file for description of common config parameters.
#
# Note, where an extra config section creates additional pins, the
# section defining the pins must be listed in the config file before
# any sections using those pins.


######################################################################
# Bed leveling support
######################################################################

# Mesh Bed Leveling. One may define a [bed_mesh] config section
# to enable move transformations that offset the z axis based
# on a mesh generated from probed points. Note that bed_mesh
# and bed_tilt are incompatible, both cannot be defined.  When
# using a probe to home the z-axis, it is recommended to define
# a [homing_override] section in printer.cfg to home toward the
# center of the print area.
#
#  Visual Examples:
#   rectangular bed, probe_count = 3,3:
#               x---x---x (max_point)
#               |
#               x---x---x
#                       |
#   (min_point) x---x---x
#
#   round bed, round_probe_count = 5, bed_radius = r:
#                  x (0,r) end
#                /
#              x---x---x
#                        \
#   (-r,0) x---x---x---x---x (r,0)
#            \
#              x---x---x
#                    /
#                  x  (0,-r) start
#
#[bed_mesh]
#speed: 50
#   The speed (in mm/s) of non-probing moves during the
#   calibration. The default is 50.
#horizontal_move_z: 5
#   The height (in mm) that the head should be commanded to move to
#   just prior to starting a probe operation. The default is 5.
#mesh_radius:
#   Defines the radius of the mesh to probe for round beds.  Note that the
#   radius is relative to the coordinate specified by the mesh_origin option.
#   This parameter must be provided for round beds and omitted for rectangular
#   beds.
#mesh_origin:
#   Defines the center x,y coordinate of the mesh for round beds.  This
#   coordinate is relative to the probe's location.  It may be useful
#   to adjust the mesh_origin in an effort to maximize the size of the
#   mesh radius.  Default is 0,0.  This parameter must be omitted for
#   rectangular beds.
#mesh_min:
#   Defines the minimum x,y coodinate of the mesh for rectangular beds.  This
#   coordinate is relative to the probe's location. This will be the first
#   point probed, nearest to the origin. This parameter must be provided for
#   rectangular beds.
#mesh_max:
#   Defines the maximum x,y coordinate of the mesh for rectangular beds.
#   Adheres to the same principle as mesh_min, however this will be the
#   furthest point probed from the bed's origin. This parameter must be
#   provided for rectangular beds.
#probe_count: 3,3
#   For rectangular beds, this is a comma separate pair of integer
#   values (X,Y) defining the number of points to probe along each axis.
#   A single value is also valid, in which case that value will be applied
#   to both axes.  Default is 3,3.
#round_probe_count: 5
#   For round beds, this integer value defines the maximum number of
#   points to probe along each axis. This value must be an odd number.
#   Default is 5.
#fade_start: 1.0
#   The gcode z position in which to start phasing out z-adjustment
#   when fade is enabled.  Default is 1.0.
#fade_end: 0.0
#   The gcode z position in which phasing out completes.  When set
#   to a value below fade_start, fade is disabled. It should be
#   noted that fade may add unwanted scaling along the z-axis of a
#   print.  If a user wishes to enable fade, a value of 10.0 is
#   recommended. Default is 0.0, which disables fade.
#fade_target:
#   The z position in which fade should converge. When this value is set
#   to a non-zero value it must be within the range of z-values in the mesh.
#   Users that wish to converge to the z homing position should set this to 0.
#   Default is the average z value of the mesh.
#split_delta_z: .025
#   The amount of Z difference (in mm) along a move that will
#   trigger a split. Default is .025.
#move_check_distance: 5.0
#   The distance (in mm) along a move to check for split_delta_z.
#   This is also the minimum length that a move can be split. Default
#   is 5.0.
#mesh_pps: 2,2
#   A comma separated pair of integers (X,Y) defining the number of
#   points per segment to interpolate in the mesh along each axis. A
#   "segment" can be defined as the space between each probed
#   point. The user may enter a single value which will be applied
#   to both axes.  Default is 2,2.
#algorithm: lagrange
#   The interpolation algorithm to use. May be either "lagrange"
#   or "bicubic". This option will not affect 3x3 grids, which
#   are forced to use lagrange sampling.  Default is lagrange.
#bicubic_tension: .2
#   When using the bicubic algorithm the tension parameter above
#   may be applied to change the amount of slope interpolated.
#   Larger numbers will increase the amount of slope, which
#   results in more curvature in the mesh. Default is .2.
#relative_reference_index:
#   A point index in the mesh to reference all z values to. Enabling
#   this parameter produces a mesh relative to the probed z position
#   at the provided index.

# Bed tilt compensation. One may define a [bed_tilt] config section to
# enable move transformations that account for a tilted bed.
#[bed_tilt]
#x_adjust: 0
#   The amount to add to each move's Z height for each mm on the X
#   axis. The default is 0.
#y_adjust: 0
#   The amount to add to each move's Z height for each mm on the Y
#   axis. The default is 0.
#z_adjust: 0
#   The amount to add to the Z height when the nozzle is nominally at
#   0,0. The default is 0.
# The remaining parameters control a BED_TILT_CALIBRATE extended
# g-code command that may be used to calibrate appropriate x and y
# adjustment parameters.
#points:
#   A list of X,Y coordinates (one per line; subsequent lines
#   indented) that should be probed during a BED_TILT_CALIBRATE
#   command. Specify coordinates of the nozzle and be sure the probe
#   is above the bed at the given nozzle coordinates. The default is
#   to not enable the command.
#speed: 50
#   The speed (in mm/s) of non-probing moves during the calibration.
#   The default is 50.
#horizontal_move_z: 5
#   The height (in mm) that the head should be commanded to move to
#   just prior to starting a probe operation. The default is 5.

# Tool to help adjust bed leveling screws. One may define a
# [bed_screws] config section to enable a BED_SCREWS_ADJUST g-code
# command.
#[bed_screws]
#screw1: 100,100
#   The X,Y coordinate of the first bed leveling screw. This is a
#   position to command the nozzle to that is directly above the bed
#   screw (or as close as possible while still being above the bed).
#   This parameter must be provided.
#screw1_name: front screw
#   An arbitrary name for the given screw. This name is displayed when
#   the helper script runs. The default is to use a name based upon
#   the screw XY location.
#screw1_fine_adjust:
#   An X,Y coordinate to command the nozzle to so that one can fine
#   tune the bed leveling screw. The default is to not perform fine
#   adjustments on the bed screw.
#screw2:
#screw2_name:
#screw2_fine_adjust:
#...
#   Additional bed leveling screws. At least three screws must be
#   defined.
#horizontal_move_z: 5
#   The height (in mm) that the head should be commanded to move to
#   when moving from one screw location to the next. The default is 5.
#probe_height: 0
#   The height of the probe (in mm) after adjusting for the thermal
#   expansion of bed and nozzle. The default is zero.
#speed: 50
#   The speed (in mm/s) of non-probing moves during the calibration.
#   The default is 50.
#probe_speed: 5
#   The speed (in mm/s) when moving from a horizontal_move_z position
#   to a probe_height position. The default is 5.

# Tool to help adjust bed screws tilt using Z probe. One may define a
# [screws_tilt_adjust] config section to enable a SCREWS_TILT_CALCULATE
# g-code command.
#[screws_tilt_adjust]
#screw1: 100,100
#   The X,Y coordinate of the first bed leveling screw. This is a
#   position to command the nozzle to that is directly above the bed
#   screw (or as close as possible while still being above the bed).
#   This is the base screw used in calculations.
#   This parameter must be provided.
#screw1_name: front screw
#   An arbitrary name for the given screw. This name is displayed when
#   the helper script runs. The default is to use a name based upon
#   the screw XY location.
#screw2:
#screw2_name:
#...
#   Additional bed leveling screws. At least two screws must be
#   defined.
#speed: 50
#   The speed (in mm/s) of non-probing moves during the calibration.
#   The default is 50.
#horizontal_move_z: 5
#   The height (in mm) that the head should be commanded to move to
#   just prior to starting a probe operation. The default is 5.
#screw_thread: CW-M3
#   The type of screw used for bed level, M3, M4 or M5 and the
#   direction of the knob used to level the bed, clockwise decrease
#   counter-clockwise decrease.
#   Accepted values: CW-M3, CCW-M3, CW-M4, CCW-M4, CW-M5, CCW-M5.
#   Default value is CW-M3, most printers use an M3 screw and
#   turning the knob clockwise decrease distance.

# Multiple Z stepper tilt adjustment. This feature enables independent
# adjustment of multiple z steppers (see stepper_z1 section below) to
# adjust for tilt. If this section is present then a Z_TILT_ADJUST
# extended G-Code command becomes available.
#[z_tilt]
#z_positions:
#   A list of X,Y coordinates (one per line; subsequent lines
#   indented) describing the location of each bed "pivot point". The
#   "pivot point" is the point where the bed attaches to the given Z
#   stepper. It is described using nozzle coordinates (the XY position
#   of the nozzle if it could move directly above the point). The
#   first entry corresponds to stepper_z, the second to stepper_z1,
#   the third to stepper_z2, etc. This parameter must be provided.
#points:
#   A list of X,Y coordinates (one per line; subsequent lines
#   indented) that should be probed during a Z_TILT_ADJUST command.
#   Specify coordinates of the nozzle and be sure the probe is above
#   the bed at the given nozzle coordinates. This parameter must be
#   provided.
#speed: 50
#   The speed (in mm/s) of non-probing moves during the calibration.
#   The default is 50.
#horizontal_move_z: 5
#   The height (in mm) that the head should be commanded to move to
#   just prior to starting a probe operation. The default is 5.
#retries: 0
#   Number of times to retry if the probed points aren't within tolerance
#retry_tolerance: 0
#   If retries are enabled then retry if largest and smallest probed
#   points differ more than retry_tolerance. Note the smallest unit of
#   change here would be a single step. However if you are probing
#   more points than steppers then you will likely have a fixed
#   minimum value for the range of probed points which you can learn
#   by observing command output.

# Moving gantry leveling using 4 independently controlled Z motors.
# Corrects hyperbolic parabola effects (potato chip) on moving gantry
# which is more flexible.
# WARNING: Using this on a moving bed may lead to undesirable results.
# If this section is present then a QUAD_GANTRY_LEVEL extended G-Code
# command becomes available. This routine assumes the following Z motor
# configuration:
# ----------------
# |Z1          Z2|
# |  ---------   |
# |  |       |   |
# |  |       |   |
# |  x--------   |
# |Z           Z3|
# ----------------
# Where x is the (0,0) point on the bed
#[quad_gantry_level]
#gantry_corners:
#   A newline separated list of X,Y coordinates describing the
#   two opposing corners of the gantry. The first entry corresponds to
#   Z, the second to Z2.
#   This parameter must be provided.
#points:
#   A newline separated list of four X,Y points that should be probed
#   during a QUAD_GANTRY_LEVEL command.
#   Order of the locations is important, and should correspond to Z,Z1
#   Z2, and Z3 location in order.
#   This parameter must be provided.
#   For maximum accuracy, ensure your probe offsets are configured.
#speed: 50
#   The speed (in mm/s) of non-probing moves during the calibration.
#   The default is 50.
#horizontal_move_z: 5
#   The height (in mm) that the head should be commanded to move to
#   just prior to starting a probe operation. The default is 5
#max_adjust: 4
#   Safety limit if an ajustment greater than this value is requested
#   quad_gantry_level will abort.
#retries: 0
#   number of times to retry if the probed points aren't within tolerance
#retry_tolerance: 0
#   if retries are enabled then retry if largest and smallest probed points
#   differ more than retry_tolerance

# Printer Skew Correction.  It is possible to use software to correct
# printer skew across 3 planes, xy, xz, yz.  This is done by printing
# a calibration model along a plane and measuring three lengths.  Due
# to the nature of skew correction these lengths are set via gcode. See
# skew_correction.md and G-Codes.md in the docs directory for details.
#[skew_correction]


######################################################################
# Customized homing
######################################################################

# Safe Z homing. One may use this mechanism to home the Z axis at a
# specific XY coordinate. This is useful if the toolhead, for example
# has to move to the center of the bed before Z can be homed.
#[safe_z_home]
#home_xy_position:
#   A X,Y coordinate (e.g. 100,100) where the Z homing should be
#   performed. This parameter must be provided.
#speed: 50.0
#   Speed at which the toolhead is moved to the safe Z home coordinate.
#   The default is 50 mm/s
#z_hop:
#   Lift the Z axis prior to homing. This is applied to any homing
#   command, even if it doesn't home the Z axis. If the Z axis is
#   already homed and the current Z position is less than z_hop, then
#   this will lift the head to a height of z_hop. If the Z axis is not
#   already homed, then prior to any XY homing movement the Z axis
#   boundary checks are disabled and the head is lifted by z_hop. If
#   z_hop is specified, be sure to home the Z immediately after any XY
#   home requests so that the Z boundary checks are accurate. The
#   default is to not implement Z hop.
#z_hop_speed: 20.0
#   Speed at which the Z axis is lifted prior to homing. The default is 20mm/s.
#move_to_previous: False
#   When set to True, xy are reset to their previous positions after z homing.
#   The default is False.


# Homing override. One may use this mechanism to run a series of
# g-code commands in place of a G28 found in the normal g-code input.
# This may be useful on printers that require a specific procedure to
# home the machine.
#[homing_override]
#gcode:
#   A list of G-Code commands to execute in place of G28 commands
#   found in the normal g-code input. See docs/Command_Templates.md
#   for G-Code format. If a G28 is contained in this list of commands
#   then it will invoke the normal homing procedure for the printer.
#   The commands listed here must home all axes. This parameter must
#   be provided.
#axes: xyz
#   The axes to override. For example, if this is set to "z" then the
#   override script will only be run when the z axis is homed (eg, via
#   a "G28" or "G28 Z0" command). Note, the override script should
#   still home all axes. The default is "xyz" which causes the
#   override script to be run in place of all G28 commands.
#set_position_x:
#set_position_y:
#set_position_z:
#   If specified, the printer will assume the axis is at the specified
#   position prior to running the above g-code commands. Setting this
#   disables homing checks for that axis. This may be useful if the
#   head must move prior to invoking the normal G28 mechanism for an
#   axis. The default is to not force a position for an axis.

# Stepper phase adjusted endstops. To use this feature, define a
# config section with an "endstop_phase" prefix followed by the name
# of the corresponding stepper config section (for example,
# "[endstop_phase stepper_z]"). This feature can improve the accuracy
# of endstop switches. Add a bare "[endstop_phase]" declaration to
# enable the ENDSTOP_PHASE_CALIBRATE command.
#[endstop_phase stepper_z]
#phases:
#   This specifies the number of phases of the given stepper motor
#   driver (which is the number of micro-steps multiplied by four).
#   This setting is automatically determined if one uses a TMC driver
#   with run-time configuration. Otherwise, this parameter must be
#   provided.
#endstop_accuracy: 0.200
#   Sets the expected accuracy (in mm) of the endstop. This represents
#   the maximum error distance the endstop may trigger (eg, if an
#   endstop may occasionally trigger 100um early or up to 100um late
#   then set this to 0.200 for 200um). The default is
#   phases*step_distance.
#endstop_phase:
#   This specifies the phase of the stepper motor driver to expect
#   when hitting the endstop. Only set this value if one is sure the
#   stepper motor driver is reset every time the mcu is reset. If this
#   is not set, then the stepper phase will be detected on the first
#   home and that phase will be used on all subsequent homes.
#endstop_align_zero: False
#   If true then the position_endstop of the axis will effectively be
#   modified so that the zero position for the axis occurs at a full
#   step on the stepper motor. (If used on the Z axis and the print
#   layer height is a multiple of a full step distance then every
#   layer will occur on a full step.) The default is False.


######################################################################
# G-Code macros and events
######################################################################

# G-Code macros (one may define any number of sections with a
# "gcode_macro" prefix).
#[gcode_macro my_cmd]
#gcode:
#   A list of G-Code commands to execute in place of "my_cmd". See
#   docs/Command_Templates.md for G-Code format. This parameter must
#   be provided.
#default_parameter_<parameter>:
#   One may define any number of options with a "default_parameter_"
#   prefix. Use this to define default values for g-code parameters.
#   For example, if one were to define the macro MY_DELAY with gcode
#   "G4 P{DELAY}" along with "default_parameter_DELAY = 50" then the
#   command "MY_DELAY" would evaluate to "G4 P50". To override the
#   default parameter when calling the command then using
#   "MY_DELAY DELAY=30" would evaluate to "G4 P30". The default is
#   to require that all parameters used in the gcode script be
#   present in the command invoking the macro.
#variable_<name>:
#   One may specify any number of options with a "variable_" prefix.
#   The given variable name will be assigned the given value (parsed
#   as a Python literal) and will be available during macro expansion.
#   For example, a config with "variable_fan_speed = 75" might have
#   gcode commands containing "M106 S{ fan_speed * 255 }". Variables
#   can be changed at run-time using the SET_GCODE_VARIABLE command
#   (see docs/Command_Templates.md for details). Variable names may
#   not use upper case characters.
#rename_existing:
#   This option will cause the macro to override an existing G-Code
#   command and provide the previous definition of the command via the
#   name provided here. This can be used to override builtin G-Code
#   commands. Care should be taken when overriding commands as it can
#   cause complex and unexpected results. The default is to not
#   override an existing G-Code command.

# Execute a gcode on a set delay.
#[delayed_gcode my_delayed_gcode]
#initial_duration: 0.
#   The duration of the initial delay (in seconds).  If set to a non-zero
#   value the delayed_gcode will execute the specified number of seconds
#   after the printer enters the "ready" state.  This can be useful for
#   initialization procedures or a repeating delayed_gcode.  If set to 0
#   the delayed_gcode will not execute on startup.  Default is 0.
#gcode:
#   A list of G-Code commands to execute when the delay duration has
#   elapsed.  G-Code templates are supported.  This parameter must be
#   provided.

# Idle timeout. An idle timeout is automatically enabled - add an
# explicit idle_timeout config section to change the default settings.
#[idle_timeout]
#gcode:
#   A list of G-Code commands to execute on an idle timeout. See
#   docs/Command_Templates.md for G-Code format. The default is to run
#   "TURN_OFF_HEATERS" and "M84".
#timeout: 600
#   Idle time (in seconds) to wait before running the above G-Code
#   commands. The default is 600 seconds.


######################################################################
# Optional G-Code features
######################################################################

# A virtual sdcard may be useful if the host machine is not fast
# enough to run OctoPrint well. It allows the Klipper host software to
# directly print gcode files stored in a directory on the host using
# standard sdcard G-Code commands (eg, M24).
#[virtual_sdcard]
#path: ~/.octoprint/uploads/
#   The path of the local directory on the host machine to look for
#   g-code files. This is a read-only directory (sdcard file writes
#   are not supported). One may point this to OctoPrint's upload
#   directory (generally ~/.octoprint/uploads/ ). This parameter must
#   be provided.

# Support manually moving stepper motors for diagnostic purposes.
# Note, using this feature may place the printer in an invalid state -
# see docs/G-Codes.md for important details.
#[force_move]
#enable_force_move: False
#   Set to true to enable FORCE_MOVE and SET_KINEMATIC_POSITION
#   extended G-Code commands. The default is false.

# Pause/Resume functionality with support of position capture and restore
#[pause_resume]
#recover_velocity: 50.
#   When capture/restore is enabled, the speed at which to return to
#   the captured position (in mm/s).  Default is 50.0 mm/s.

# Firmware filament retraction. This enables G10 (retract) and G11
# (unretract) GCODE commands issued by many slicers. The parameters
# below provide startup defaults, although the values can be adjusted
# via the SET_RETRACTION command, allowing per-filament settings and
# runtime tuning.
#[firmware_retraction]
#retract_length: 0
#   The length of filament (in mm) to retract when G10 is activated, and to
#   unretract when G11 is activated (but see unretract_extra_length below).
#   The default is 0 mm.
#retract_speed: 20
#   The speed of retraction, in mm/s. The default is 20 mm/s.
#unretract_extra_length: 0
#   The length (in mm) of *additional* filament to add when unretracting.
#unretract_speed: 10
#   The speed of unretraction, in mm/s. The default is 10 mm/s.

# Support for gcode arc (G2/G3) commands.
#[gcode_arcs]
#resolution: 1.0
#   An arc will be split into segments. Each segment's length will equal
#   the resolution in mm set above. Lower values will produce a finer arc,
#   but also more work for your machine. Arcs smaller than the configured
#   value will become straight lines. The default is 1mm.

# Enable the "M118" and "RESPOND" extended commands.
# [respond]
# default_type: echo
#    Sets the default prefix of the "M118" and "RESPOND" output to one of
#    the following:
#        echo: "echo: " (This is the default)
#        command: "// "
#        error: "!! "
# default_prefix: echo:
#    Directly sets the default prefix. If present, this value will override
#    the "default_type".

######################################################################
# Resonance compensation
######################################################################

# Enables input shaping.
#[input_shaper]
#shaper_freq_x: 0
#   A frequency (in Hz) of the input shaper for X axis. This is usually a
#   resonance frequency of X axis that the input shaper should suppress.
#   For more complex shapers, like 2- and 3-hump EI input shapers, this
#   parameter can be set from different considerations.
#   The default value is 0, which disables input shaping for X axis.
#shaper_freq_y: 0
#   A frequency (in Hz) of the input shaper for Y axis. This is usually a
#   resonance frequency of Y axis that the input shaper should suppress.
#   For more complex shapers, like 2- and 3-hump EI input shapers, this
#   parameter can be set from different considerations.
#   The default value is 0, which disables input shaping for Y axis.
#shaper_type: mzv
#   A type of the input shaper to use for both X and Y axes. Supported shapers
#   are zv, mzv, zvd, ei, 2hump_ei, and 3hump_ei.
#   The default is mzv input shaper.
#shaper_type_x:
#shaper_type_y:
#   If shaper_type is not set, these two parameters can be used to configure
#   different input shapers for X and Y axes. The same values are supported
#   as for shaper_type parameter.
#damping_ratio_x: 0.1
#damping_ratio_y: 0.1
#   Damping ratios of vibrations of X and Y axes used by input shapers to
#   improve vibration suppression. Should not be changed without some proper
#   measurements, e.g. with an accelerometer.
#   Default value is 0.1 which is a good all-round value for most printers.

# Support for ADXL345 accelerometers. This support allows one to query
# accelerometer measurements from the sensor. This enables an
# ACCELEROMETER_MEASURE command (see docs/G-Codes.md for more
# information). The default chip name is "default", but one may
# specify an explicit name (eg, [adxl345 my_chip_name]).
#[adxl345]
#axes_map: x,y,z
#   The accelerometer axis for each of the printer's x, y, and z axes.
#   This may be useful if the accelerometer is mounted in an
#   orientation that does not match the printer orientation. For
#   example, one could set this to "y,x,z" to swap the x and y axes.
#   It is also possible to negate an axis if the accelerometer
#   direction is reversed (eg, "x,z,-y"). The default is "x,y,z".
#rate: 3200
#   Output data rate for ADXL345. ADXL345 supports the following data rates:
#   3200, 1600, 800, 400, 200, 100, 50, and 25. Note that it is not recommended
#   to change this rate from the default 3200, and rates below 800 will
#   considerably affect the quality of resonance measurements.
#cs_pin:
#   The SPI enable pin for the sensor. This parameter must be
#   provided.
#spi_speed: 5000000
#   The SPI speed (in hz) to use when communicating with the chip.
#   The default is 5000000.
#spi_bus:
#spi_software_sclk_pin:
#spi_software_mosi_pin:
#spi_software_miso_pin:
#   These optional parameters allow one to customize the SPI settings
#   used to communicate with the chip.

<<<<<<< HEAD
# S-Curve acceleration and jerk-limiting motion planning.
#[scurve]
#acceleration_order: 4
#   This parameter determines the acceleration method. Use 2 for
#   constant acceleration, 4 for a 4th order position s-curve
#   acceleration, or 6 for 6th order position s-curve acceleration.
#   Note that values 4 and 6 will slow down the printer. Be sure to read
#   docs/Resonance_Compensation.md before changing this parameter.
#   The default is 4.
#min_jerk_limit_time: 0.02
#   Minimum acceleration (and deceleration) time (in seconds) to enable full
#   kinematic jerk limiting. The default is 0.02, which should work well in
#   most circumstances. Another possiblity is to set this parameter to a value
#   equal to 1.0 / max_ringing_frequency.
#   Only has effect if acceleration_order is greater than 2.
#max_jerk:
#   Maximum kinematic jerk (in mm/s^3). Notice this is not the same as
#   the max velocity jump which is sometimes configured by other firmware!
#   The default value is max_accel * 30 if min_jerk_limit_time is not set,
#   otherwise the default value is computed from min_jerk_limit_time parameter.
#   Only has effect if acceleration_order is greater than 2.

=======
# Support for resonance testing and automatic input shaper calibration.
# In order to use most of the functionality of this module, additional
# software dependencies must be installed; refer to docs/Measuring_Resonances.md
# for more information.
#[resonance_tester]
#probe_points:
#   A list of X,Y,Z coordinates of points (one point per line) to test
#   resonances at. At least one point is required. Make sure that all
#   points with some safety margin in XY plane (~a few centimeters) are
#   reachable by the toolhead.
#accel_chip:
#   A name of the accelerometer chip to use for measurements. If adxl345 chip
#   was defined without an explicit name, this parameter can simply reference
#   it as "accel_chip: adxl345", otherwise an explicit name must be supplied
#   as well, e.g. "accel_chip: adxl345 my_chip_name". Either this, or the next
#   two parameters must be set.
#accel_chip_x:
#accel_chip_y:
#   Names of the accelerometer chips to use for measurements for each of the
#   axis. Can be useful, for instance, on bed slinger printer, if two separate
#   accelerometers are mounted on the bed (for Y axis) and on the toolhead (for
#   X axis). These parameters have the same format as 'accel_chip' parameter.
#   Only 'accel_chip' or these two parameters must be provided.
#min_freq: 5
#   Minimum frequency to test for resonances. The default is 5 Hz.
#max_freq: 120
#   Maximum frequency to test for resonances. The default is 120 Hz.
#accel_per_hz: 75
#   This parameter is used to determine which acceleration to use to test a
#   specific frequency: accel = accel_per_hz * freq. Higher the value, the
#   higher is the energy of the oscillations. Can be set to a lower than the
#   default value if the resonances get too strong on the printer. However,
#   lower values make measurements of high-frequency resonances less precise.
#   The default value is 75 (mm/sec).
#hz_per_sec: 1
#   Determines the speed of the test. When testing all frequencies in range
#   [min_freq, max_freq], each second the frequency increases by hz_per_sec.
#   Small values make the test slow, and the large values will decrease the
#   precision of the test. The default value is 1.0 (Hz/sec == sec^-2).
>>>>>>> cf6d302a

######################################################################
# Config file helpers
######################################################################

# Board pin aliases. One may define aliases for the pins on a
# micro-controller. (If a micro-controller name is omitted in the
# board_pins config section name then it defaults to "mcu".)
#[board_pins mcu]
#aliases:
#   A comma separated list of "name=value" aliases to create for the
#   given micro-controller. For example, "EXP1_1=PE6" would create an
#   "EXP1_1" alias for the "PE6" pin. However, if "value" is enclosed
#   in "<>" then "name" is created as a reserved pin (for example,
#   "EXP1_9=<GND>" would reserve "EXP1_9"). This parameter must be
#   provided.

# Include file support. One may include additional config file from
# the main printer config file. Wildcards may also be used (eg,
# "configs/*.cfg").
#[include my_other_config.cfg]


######################################################################
# Bed probing hardware
######################################################################

# Z height probe. One may define this section to enable Z height
# probing hardware. When this section is enabled, PROBE and
# QUERY_PROBE extended g-code commands become available. The probe
# section also creates a virtual "probe:z_virtual_endstop" pin. One
# may set the stepper_z endstop_pin to this virtual pin on cartesian
# style printers that use the probe in place of a z endstop. If using
# "probe:z_virtual_endstop" then do not define a position_endstop in
# the stepper_z config section.
#[probe]
#pin: ar15
#   Probe detection pin. This parameter must be provided.
#x_offset: 0.0
#   The distance (in mm) between the probe and the nozzle along the
#   x-axis. The default is 0.
#y_offset: 0.0
#   The distance (in mm) between the probe and the nozzle along the
#   y-axis. The default is 0.
#z_offset:
#   The distance (in mm) between the bed and the nozzle when the probe
#   triggers. This parameter must be provided.
#speed: 5.0
#   Speed (in mm/s) of the Z axis when probing. The default is 5mm/s.
#samples: 1
#   The number of times to probe each point. The probed z-values will
#   be averaged. The default is to probe 1 time.
#sample_retract_dist: 2.0
#   The distance (in mm) to lift the toolhead between each sample (if
#   sampling more than once). The default is 2mm.
#lift_speed: 5.0
#   Speed (in mm/s) of the Z axis when lifting the probe between
#   samples. The default is to use the same value as the 'speed'
#   parameter.
#samples_result: average
#   The calculation method when sampling more than once - either
#   "median" or "average". The default is average.
#samples_tolerance: 0.100
#   The maximum Z distance (in mm) that a sample may differ from other
#   samples. If this tolerance is exceeded then either an error is
#   reported or the attempt is restarted (see
#   samples_tolerance_retries). The default is 0.100mm.
#samples_tolerance_retries: 0
#   The number of times to retry if a sample is found that exceeds
#   samples_tolerance. On a retry, all current samples are discarded
#   and the probe attempt is restarted. If a valid set of samples are
#   not obtained in the given number of retries then an error is
#   reported. The default is zero which causes an error to be reported
#   on the first sample that exceeds samples_tolerance.
#activate_gcode:
#   A list of G-Code commands to execute prior to each probe attempt.
#   See docs/Command_Templates.md for G-Code format. This may be
#   useful if the probe needs to be activated in some way. Do not
#   issue any commands here that move the toolhead (eg, G1). The
#   default is to not run any special G-Code commands on activation.
#deactivate_gcode:
#   A list of G-Code commands to execute after each probe attempt
#   completes. See docs/Command_Templates.md for G-Code format. Do not
#   issue any commands here that move the toolhead. The default is to
#   not run any special G-Code commands on deactivation.

# BLTouch probe. One may define this section (instead of a probe
# section) to enable a BLTouch probe. See the docs/BLTouch.md guide
# for further information on configuring a BLTouch. A virtual
# "probe:z_virtual_endstop" pin is also created (see the "probe"
# section above for the details).
#[bltouch]
#sensor_pin:
#   Pin connected to the BLTouch sensor pin. This parameter must be
#   provided.
#control_pin:
#   Pin connected to the BLTouch control pin. This parameter must be
#   provided.
#pin_move_time: 0.680
#   The amount of time (in seconds) to wait for the BLTouch pin to
#   move up or down. The default is 0.680 seconds.
#stow_on_each_sample: True
#   This determines if Klipper should command the pin to move up
#   between each probe attempt when performing a multiple probe
#   sequence. Read the directions in docs/BLTouch.md before setting
#   this to False. The default is True.
#probe_with_touch_mode: False
#   If this is set to True then Klipper will probe with the device in
#   "touch_mode". The default is False (probing in "pin_down" mode).
#pin_up_reports_not_triggered: True
#   Set if the BLTouch consistently reports the probe in a "not
#   triggered" state after a successful "pin_up" command. This should
#   be True for all genuine BLTouch devices. Read the directions in
#   docs/BLTouch.md before setting this to False. The default is True.
#pin_up_touch_mode_reports_triggered: True
#   Set if the BLTouch consistently reports a "triggered" state after
#   the commands "pin_up" followed by "touch_mode". This should be
#   True for all genuine BLTouch devices. Read the directions in
#   docs/BLTouch.md before setting this to False. The default is True.
#set_output_mode:
#   Request a specific sensor pin output mode on the BLTouch V3.0 (and
#   later). This setting should not be used on other types of probes.
#   Set to "5V" to request a sensor pin output of 5 Volts (only use if
#   the controller board needs 5V mode and is 5V tolerant on its input
#   signal line). Set to "OD" to request the sensor pin output use
#   open drain mode. The default is to not request an output mode.
#x_offset:
#y_offset:
#z_offset:
#speed:
#samples:
#sample_retract_dist:
#samples_result:
#samples_tolerance:
#samples_tolerance_retries:
#   See the "probe" section for information on these parameters.


######################################################################
# Additional micro-controllers
######################################################################

# Additional micro-controllers (one may define any number of sections
# with an "mcu" prefix). Additional micro-controllers introduce
# additional pins that may be configured as heaters, steppers, fans,
# etc.. For example, if an "[mcu extra_mcu]" section is introduced,
# then pins such as "extra_mcu:ar9" may then be used elsewhere in the
# config (where "ar9" is a hardware pin name or alias name on the
# given mcu).
#[mcu my_extra_mcu]
# See the "mcu" section in example.cfg for configuration parameters.


######################################################################
# Additional stepper motors and extruders
######################################################################

# Multi-stepper axes. On a cartesian style printer, the stepper
# controlling a given axis may have additional config blocks defining
# steppers that should be stepped in concert with the primary
# stepper. One may define any number of sections with a numeric suffix
# starting at 1 (for example, "stepper_z1", "stepper_z2", etc.).
#[stepper_z1]
#step_pin: ar36
#dir_pin: ar34
#enable_pin: !ar30
#step_distance: .005
#   See example.cfg for the definition of the above parameters.
#endstop_pin: ^ar19
#   If an endstop_pin is defined for the additional stepper then the
#   stepper will home until the endstop is triggered. Otherwise, the
#   stepper will home until the endstop on the primary stepper for the
#   axis is triggered.

# In a multi-extruder printer add an additional extruder section for
# each additional extruder. The additional extruder sections should be
# named "extruder1", "extruder2", "extruder3", and so on. See the
# "extruder" section in example.cfg for a description of available
# parameters.
#[extruder1]
#step_pin: ar36
#dir_pin: ar34
#...
#shared_heater:
#   If this extruder uses the same heater already defined for another
#   extruder then place the name of that extruder here.  For example,
#   should extruder3 and extruder4 share a heater then the extruder3
#   config section should define the heater and the extruder4 section
#   should specify "shared_heater: extruder3". The default is to not
#   reuse an existing heater.

# Support for cartesian printers with dual carriages on a single
# axis. The active carriage is set via the SET_DUAL_CARRIAGE extended
# g-code command. The "SET_DUAL_CARRIAGE CARRIAGE=1" command will
# activate the carriage defined in this section (CARRIAGE=0 will
# return activation to the primary carriage). Dual carriage support is
# typically combined with extra extruders - the SET_DUAL_CARRIAGE
# command is often called at the same time as the ACTIVATE_EXTRUDER
# command. Be sure to park the carriages during deactivation.
#[dual_carriage]
#axis:
#   The axis this extra carriage is on (either x or y). This parameter
#   must be provided.
#step_pin:
#dir_pin:
#enable_pin:
#step_distance:
#endstop_pin:
#position_endstop:
#position_min:
#position_max:
#   See the example.cfg for the definition of the above parameters.

# Support for additional steppers synchronized to the movement of an
# extruder (one may define any number of sections with an
# "extruder_stepper" prefix).
#[extruder_stepper my_extra_stepper]
#extruder: extruder
#   The extruder this stepper is synchronized to. The default is
#   "extruder".
#step_pin:
#dir_pin:
#enable_pin:
#step_distance:
#   See the "extruder" section in example.cfg for the definition of
#   the above parameters.

# Manual steppers (one may define any number of sections with a
# "manual_stepper" prefix). These are steppers that are controlled by
# the MANUAL_STEPPER g-code command. For example: "MANUAL_STEPPER
# STEPPER=my_stepper MOVE=10 SPEED=5". See the docs/G-Codes.md file
# for a description of the MANUAL_STEPPER command. The steppers are
# not connected to the normal printer kinematics.
#[manual_stepper my_stepper]
#step_pin:
#dir_pin:
#enable_pin:
#step_distance:
#   See the "[stepper_x]" section in example.cfg for a description of
#   these parameters.
#velocity:
#   Set the default velocity (in mm/s) for the stepper. This value
#   will be used if a MANUAL_STEPPER command does not specify a SPEED
#   parameter. The default is 5mm/s.
#accel:
#   Set the default acceleration (in mm/s^2) for the stepper. An
#   acceleration of zero will result in no acceleration. This value
#   will be used if a MANUAL_STEPPER command does not specify an ACCEL
#   parameter. The default is zero.
#endstop_pin:
#   Endstop switch detection pin. If specified, then one may perform
#   "homing moves" by adding a STOP_ON_ENDSTOP parameter to
#   MANUAL_STEPPER movement commands.


######################################################################
# Heaters and temperature sensors
######################################################################

# Heater and temperature sensor verification. Heater verification is
# automatically enabled for each heater that is configured on the
# printer. Use verify_heater sections to change the default settings.
#[verify_heater heater_config_name]
#max_error: 120
#   The maximum "cumulative temperature error" before raising an
#   error. Smaller values result in stricter checking and larger
#   values allow for more time before an error is reported.
#   Specifically, the temperature is inspected once a second and if it
#   is close to the target temperature then an internal "error
#   counter" is reset; otherwise, if the temperature is below the
#   target range then the counter is increased by the amount the
#   reported temperature differs from that range. Should the counter
#   exceed this "max_error" then an error is raised. The default is
#   120.
#check_gain_time:
#   This controls heater verification during initial heating. Smaller
#   values result in stricter checking and larger values allow for
#   more time before an error is reported. Specifically, during
#   initial heating, as long as the heater increases in temperature
#   within this time frame (specified in seconds) then the internal
#   "error counter" is reset. The default is 20 seconds for extruders
#   and 60 seconds for heater_bed.
#hysteresis: 5
#   The maximum temperature difference (in Celsius) to a target
#   temperature that is considered in range of the target. This
#   controls the max_error range check. It is rare to customize this
#   value. The default is 5.
#heating_gain: 2
#   The minimum temperature (in Celsius) that the heater must increase
#   by during the check_gain_time check. It is rare to customize this
#   value. The default is 2.

# Tool to disable heaters when homing or probing an axis
#[homing_heaters]
#steppers:
#   A comma separated list of steppers that should cause heaters to be
#   disabled. The default is to disable heaters for any homing/probing
#   move.
#   Typical example: stepper_z
#heaters:
#   A comma separated list of heaters to disable during homing/probing
#   moves. The default is to disable all heaters.
#   Typical example: extruder, heater_bed

# MAXxxxxx serial peripheral interface (SPI) temperature based
# sensors. The following parameters are available in heater sections
# that use one of these sensor types.
#[extruder]
# See the "extruder" section in example.cfg for a description of
# heater parameters. The parameters below describe sensor parameters.
#sensor_type:
#   One of "MAX6675", "MAX31855", "MAX31856", or "MAX31865".
#spi_speed: 4000000
#   The SPI speed (in hz) to use when communicating with the chip.
#   The default is 4000000.
#spi_bus:
#spi_software_sclk_pin:
#spi_software_mosi_pin:
#spi_software_miso_pin:
#   These optional parameters allow one to customize the SPI settings
#   used to communicate with the chip.
#sensor_pin:
#   The chip select line for the sensor chip. This parameter must be
#   provided.
#tc_type: K
#tc_use_50Hz_filter: False
#tc_averaging_count: 1
#   The above parameters control the sensor parameters of MAX31856
#   chips. The defaults for each parameter are next to the parameter
#   name in the above list.
#rtd_nominal_r: 100
#rtd_reference_r: 430
#rtd_num_of_wires: 2
#rtd_use_50Hz_filter: False
#   The above parameters control the sensor parameters of MAX31865
#   chips. The defaults for each parameter are next to the parameter
#   name in the above list.

# Common temperature amplifiers. The following parameters are
# available in heater sections that use one of these sensors.
#[extruder]
# See the "extruder" section in example.cfg for a description of
# heater parameters. The parameters below describe sensor parameters.
#sensor_type:
#   One of "PT100 INA826", "AD595", "AD597", "AD8494", "AD8495",
#   "AD8496", or "AD8497".
#sensor_pin:
#   Analog input pin connected to the sensor. This parameter must be
#   provided.
#adc_voltage: 5.0
#   The ADC comparison voltage (in Volts). The default is 5 volts.
#voltage_offset: 0
#   The ADC voltage offset (in Volts). The default is 0.

# Directly connected PT1000 sensor. The following parameters are
# available in heater sections that use one of these sensors.
#[extruder]
# See the "extruder" section in example.cfg for a description of
# heater parameters. The parameters below describe sensor parameters.
#sensor_type: PT1000
#sensor_pin:
#   Analog input pin connected to the sensor. This parameter must be
#   provided.
#pullup_resistor: 4700
#   The resistance (in ohms) of the pullup attached to the sensor. The
#   default is 4700 ohms.

# Custom thermistors (one may define any number of sections with a
# "thermistor" prefix). A custom thermistor may be used in the
# sensor_type field of a heater config section. (For example, if one
# defines a "[thermistor my_thermistor]" section then one may use a
# "sensor_type: my_thermistor" when defining a heater.) Be sure to
# place the thermistor section in the config file above its first use
# in a heater section.
#[thermistor my_thermistor]
#temperature1:
#resistance1:
#temperature2:
#resistance2:
#temperature3:
#resistance3:
#   Three resistance measurements (in Ohms) at the given temperatures
#   (in Celsius). The three measurements will be used to calculate the
#   Steinhart-Hart coefficients for the thermistor. These parameters
#   must be provided when using Steinhart-Hart to define the
#   thermistor.
#beta:
#   Alternatively, one may define temperature1, resistance1, and beta
#   to define the thermistor parameters. This parameter must be
#   provided when using "beta" to define the thermistor.

# Custom ADC temperature sensors (one may define any number of
# sections with an "adc_temperature" prefix). This allows one to
# define a custom temperature sensor that measures a voltage on an
# Analog to Digital Converter (ADC) pin and uses linear interpolation
# between a set of configured temperature/voltage (or
# temperature/resistance) measurements to determine the temperature.
# The resulting sensor can be used as a sensor_type in a heater
# section. (For example, if one defines a "[adc_temperature
# my_sensor]" section then one may use a "sensor_type: my_sensor" when
# defining a heater.) Be sure to place the sensor section in the
# config file above its first use in a heater section.
#[adc_temperature my_sensor]
#temperature1:
#voltage1:
#temperature2:
#voltage2:
#...
#   A set of temperatures (in Celsius) and voltages (in Volts) to use
#   as reference when converting a temperature. A heater section using
#   this sensor may also specify adc_voltage and voltage_offset
#   parameters to define the ADC voltage (see "Common temperature
#   amplifiers" section above for details). At least two measurements
#   must be provided.
#temperature1:
#resistance1:
#temperature2:
#resistance2:
#...
#   Alternatively one may specify a set of temperatures (in Celsius)
#   and resistance (in Ohms) to use as reference when converting a
#   temperature. A heater section using this sensor may also specify a
#   pullup_resistor parameter (see example.cfg for details). At least
#   two measurements must be provided.

# BME280 two wire interface (I2C) environmental sensor.  Note that this
# sensor is not intended for use with extruders and heater beds, but rather
# for montitoring ambient temperature (C), pressure (hPa), and relative
# humidity. See sample-macros.cfg for a gcode_macro that may be used to report
# pressure and humidity in addition to temperature.
#[temperature_sensor my_sensor]
# See the "temperature_sensor" section below for a description of its
# parameters. The parameters below describe BME280 sensor parameters.
#sensor_type:
#   Must be "BME280"
#i2c_address:
#  Default is 118 (0x76).  Some BME280 sensors have an address of 119 (0x77).
#i2c_mcu:
#  MCU the sensor is connected to.  Default is the primary mcu.
#i2c_bus:
#  The I2C bus the sensor is connected to.  On some MCU platforms the default
#  is bus 0.  On platforms without bus 0 this parameter is required.
#i2c_speed:
#  The I2C speed (in Hz) to use when communicating with the sensor.  Default
#  is 100000.  On some MCUs changing this value has no effect.

# HTU21D family two wire interface (I2C) environmental sensor.
# Note that this sensor is not intended for use with extruders and heater beds,
# but rather for montitoring ambient temperature (C) and relative humidity.
# See sample-macros.cfg for a gcode_macro that may be used to report humidity
# in addition to temperature.
#[temperature_sensor my_sensor]
# See the "temperature_sensor" section below for a description of its
# parameters. The parameters below describe HTU21D family sensor parameters.
#sensor_type:
#   Must be "HTU21D" , "SI7013", "SI7020", "SI7021" or "SHT21"
#i2c_address:
#  Default is 64 (0x40).
#i2c_mcu:
#  MCU the sensor is connected to.  Default is the primary mcu.
#i2c_bus:
#  The I2C bus the sensor is connected to.  On some MCU platforms the default
#  is bus 0.  On platforms without bus 0 this parameter is required.
#i2c_speed:
#  The I2C speed (in Hz) to use when communicating with the sensor.  Default
#  is 100000.  On some MCUs changing this value has no effect.
#htu21d_hold_master:
#   If the sensor can hold the I2C buf while reading. If True no other bus
#   comunication can be performed while reading is in progress.Default is False
#htu21d_resolution:
#   The resolution of temperature and humidity reading.
#   Valid values are:
#    'TEMP14_HUM12' -> 14bit for Temp and 12bit for humidity
#    'TEMP13_HUM10' -> 13bit for Temp and 10bit for humidity
#    'TEMP12_HUM08' -> 12bit for Temp and 08bit for humidity
#    'TEMP11_HUM11' -> 11bit for Temp and 11bit for humidity
#   Default is: "TEMP11_HUM11"
#htu21d_report_time:
#   interval in seconds between readings. Default is 30

# LM75/LM75A two wire (I2C) connected temperature sensors.
# These sensors have range up to 125 C, so are usable for e.g. chamber
# temperature monitoring. They can also function as simple
# fan/heater controllers but this mode is not used here.
#[temperature_sensor my_sensor]
# See the "temperature_sensor" section below for a description of its
# parameters. The parameters below describe LM75 family sensor parameters.
#sensor_type:
#   Must be "LM75"
#i2c_address:
#  Default is 72 (0x48). Normal range is 72-79 (0x48-0x4F) and the 3 low
#  bits of the address are configured via pins on the chip (usually
#  with jumpers or hard wired).
#i2c_mcu:
#  MCU the sensor is connected to.  Default is the primary mcu.
#i2c_bus:
#  The I2C bus the sensor is connected to.  On some MCU platforms the default
#  is bus 0.  On platforms without bus 0 this parameter is required.
#i2c_speed:
#  The I2C speed (in Hz) to use when communicating with the sensor.  Default
#  is 100000.  On some MCUs changing this value has no effect.
#lm75_report_time:
#   interval in seconds between readings. Default is 0.8, with minimum 0.5

# Generic heaters (one may define any number of sections with a
# "heater_generic" prefix). These heaters behave similarly to standard
# heaters (extruders, heated beds). Use the SET_HEATER_TEMPERATURE
# command (see docs/G-Codes.md for details) to set the target
# temperature.
#[heater_generic my_generic_heater]
#gcode_id: C
#   The id to use when reporting the temperature in the M105 command.
#   This parameter must be provided.
#heater_pin:
#max_power:
#sensor_type:
#sensor_pin:
#smooth_time:
#control:
#pid_Kp:
#pid_Ki:
#pid_Kd:
#pid_integral_max:
#pwm_cycle_time:
#min_temp:
#max_temp:
#   See the heater section in example.cfg for the definition of the
#   above parameters.

# Generic temperature sensors. One can define any number of additional
# temperature sensors that are reported via the M105 command.
#[temperature_sensor my_sensor]
#sensor_type:
#sensor_pin:
#min_temp:
#max_temp:
#   See the heater section in example.cfg for the definition of the
#   above parameters.
#gcode_id:
#   See the heater_generic section above for the definition of this
#   parameter.


######################################################################
# Additional fans
######################################################################

# Heater cooling fans (one may define any number of sections with a
# "heater_fan" prefix). A "heater fan" is a fan that will be enabled
# whenever its associated heater is active. By default, a heater_fan
# has a shutdown_speed equal to max_power.
#[heater_fan my_nozzle_fan]
#pin:
#max_power:
#shutdown_speed:
#cycle_time:
#hardware_pwm:
#kick_start_time:
#   See the "fan" section in example.cfg for a description of the
#   above parameters.
#heater: extruder
#   Name of the config section defining the heater that this fan is
#   associated with. If a comma separated list of heater names is
#   provided here, then the fan will be enabled when any of the given
#   heaters are enabled. The default is "extruder".
#heater_temp: 50.0
#   A temperature (in Celsius) that the heater must drop below before
#   the fan is disabled. The default is 50 Celsius.
#fan_speed: 1.0
#   The fan speed (expressed as a value from 0.0 to 1.0) that the fan
#   will be set to when its associated heater is enabled. The default
#   is 1.0

# Controller cooling fan (one may define any number of sections with a
# "controller_fan" prefix). A "controller fan" is a fan that will be
# enabled whenever its associated heater or any configured stepper
# driver is active. The fan will stop, whenever an idle_timeout is
# reached to ensure no overheating will occur after deactivating a
# watched component.
#[controller_fan my_controller_fan]
#pin:
#max_power:
#shutdown_speed:
#cycle_time:
#hardware_pwm:
#kick_start_time:
#   See the "fan" section in example.cfg for a description of the
#   above parameters.
#fan_speed: 1.0
#   The fan speed (expressed as a value from 0.0 to 1.0) that the fan
#   will be set to when a heater or stepper driver is active.
#   The default is 1.0
#idle_timeout:
#   The ammount of time (in seconds) after a stepper driver or heater
#   was active and the fan should be kept running. The default
#   is 30 seconds.
#idle_speed:
#   The fan speed (expressed as a value from 0.0 to 1.0) that the fan
#   will be set to when a heater or stepper driver was active and before
#   the idle_timeout is reached. The default is fan_speed.
#heater:
#   Name of the config section defining the heater that this fan is
#   associated with. If a comma separated list of heater names is
#   provided here, then the fan will be enabled when any of the given
#   heaters are enabled. The default is "extruder".

# Temperature-triggered cooling fans (one may define any number of
# sections with a "temperature_fan" prefix). A "temperature fan" is a
# fan that will be enabled whenever its associated sensor is above a
# set temperature. By default, a temperature_fan has a shutdown_speed
# equal to max_power.
#[temperature_fan my_temp_fan]
#pin:
#max_power:
#shutdown_speed:
#cycle_time:
#hardware_pwm:
#kick_start_time:
#   See the "fan" section in example.cfg for a description of the
#   above parameters.
#sensor_type: EPCOS 100K B57560G104F
#sensor_pin: analog13
#   See the "heater" section for details about the sensor_type and
#   sensor_pin parameters.
#min_temp: 0
#max_temp: 100
#   The maximum range of valid temperatures (in Celsius) that the
#   sensor must remain within. This controls a safety feature
#   implemented in the micro-controller code - should the measured
#   temperature ever fall outside this range then the micro-controller
#   will go into a shutdown state. Set this range just wide enough so
#   that reasonable temperatures do not result in an error. These
#   parameters must be provided.
#target_temp: 40.0
#   A temperature (in Celsius) that will be the target temperature.
#   The default is 40 degrees.
#max_speed: 1.0
#   The fan speed (expressed as a value from 0.0 to 1.0) that the fan
#   will be set to when the sensor temperature exceeds the set value.
#   The default is 1.0.
#min_speed: 0.3
#   The minimum fan speed (expressed as a value from 0.0 to 1.0) that
#   the fan will be set to for PID temperature fans.
#   The default is 0.3.
#control: watermark
#   Control algorithm (either watermark or pid). This parameter must
#   be provided.
#pid_Kp: 40
#   Kp is the "proportional" constant for the pid. This parameter must
#   be provided for PID temperature fans.
#pid_Ki: 0.2
#   Ki is the "integral" constant for the pid. This parameter must be
#   provided for PID temperature fans.
#pid_Kd: 0.1
#   Kd is the "derivative" constant for the pid. This parameter must
#   be provided for PID temperature fans.
#pid_deriv_time: 2.0
#   A time value (in seconds) over which the derivative in the pid
#   will be smoothed to reduce the impact of measurement noise. The
#   default is 2 seconds.
#pid_integral_max:
#   The maximum "windup" the integral term may accumulate. The default
#   is to use the same value as max_power.
#gcode_id:
#   If set, the temperature will be reported in M105 queries using the
#   given id. The default is to not report the temperature via M105.


# Manually controlled fan (one may define any number of sections with a
# "fan_generic" prefix). The speed of a manually controlled fan is set with the
# SET_FAN_SPEED gcode command.
#[fan_generic extruder_partfan]
#   Options are the same as for the [fan] section

######################################################################
# Additional servos, LEDs, buttons, and other pins
######################################################################

# Servos (one may define any number of sections with a "servo"
# prefix). The servos may be controlled using the SET_SERVO g-code
# command. For example: SET_SERVO SERVO=my_servo ANGLE=180
#[servo my_servo]
#pin: ar7
#   PWM output pin controlling the servo. This parameter must be
#   provided.
#maximum_servo_angle: 180
#   The maximum angle (in degrees) that this servo can be set to. The
#   default is 180 degrees.
#minimum_pulse_width: 0.001
#   The minimum pulse width time (in seconds). This should correspond
#   with an angle of 0 degrees. The default is 0.001 seconds.
#maximum_pulse_width: 0.002
#   The maximum pulse width time (in seconds). This should correspond
#   with an angle of maximum_servo_angle. The default is 0.002
#   seconds.
#initial_angle:
#   Initial angle (in degrees) to set the servo to. The default is to
#   not send any signal at startup.
#initial_pulse_width:
#   Initial pulse width time (in seconds) to set the servo to. (This
#   is only valid if initial_angle is not set.) The default is to not
#   send any signal at startup.

# Neopixel (aka WS2812) LED support (one may define any number of
# sections with a "neopixel" prefix). One may set the LED color via
# "SET_LED LED=my_neopixel RED=0.1 GREEN=0.1 BLUE=0.1" type extended
# g-code commands.
#[neopixel my_neopixel]
#pin:
#   The pin connected to the neopixel. This parameter must be
#   provided.
#chain_count:
#   The number of Neopixel chips that are "daisy chained" to the
#   provided pin. The default is 1 (which indicates only a single
#   Neopixel is connected to the pin).
#color_order_GRB: True
#   Set the pixel order to green, red, blue. If using the WS2811 chip
#   (in 800Khz mode) then set this to False. The default is True.
#initial_RED: 0.0
#initial_GREEN: 0.0
#initial_BLUE: 0.0
#   Sets the initial LED color of the Neopixel. Each value should be
#   between 0.0 and 1.0. The default for each color is 0.

# Dotstar (aka APA102) LED support (one may define any number of
# sections with a "dotstar" prefix). One may set the LED color via
# "SET_LED LED=my_dotstar RED=0.1 GREEN=0.1 BLUE=0.1" type extended
# g-code commands.
#[dotstar my_dotstar]
#data_pin:
#   The pin connected to the data line of the dotstar. This parameter
#   must be provided.
#clock_pin:
#   The pin connected to the clock line of the dotstar. This parameter
#   must be provided.
#chain_count:
#initial_RED: 0.0
#initial_GREEN: 0.0
#initial_BLUE: 0.0
#   See the "neopixel" section for information on these parameters.

# Execute gcode when a button is pressed or released (or when a pin
# changes state). You can check the state of the button by using
# QUERY_BUTTON button=my_gcode_button
#[gcode_button my_gcode_button]
#pin:
#   The pin on which the button is connected. This parameter must be
#   provided.
#analog_range:
#   Two comma separated resistances (in Ohms) specifying the minimum
#   and maximum resistance range for the button. If analog_range is
#   provided then the pin must be an analog capable pin. The default
#   is to use digital gpio for the button.
#analog_pullup_resistor:
#   The pullup resistance (in Ohms) when analog_range is specified.
#   The default is 4700 ohms.
#press_gcode:
#   A list of G-Code commands to execute when the button is pressed.
#   G-Code templates are supported. This parameter must be provided.
#release_gcode:
#   A list of G-Code commands to execute when the button is released.
#   G-Code templates are supported. The default is to not run any
#   commands on a button release.

# Run-time configurable output pins (one may define any number of
# sections with an "output_pin" prefix). Pins configured here will be
# setup as output pins and one may modify them at run-time using
# "SET_PIN PIN=my_pin VALUE=.1" type extended g-code commands.
#[output_pin my_pin]
#pin:
#   The pin to configure as an output. This parameter must be
#   provided.
#pwm: False
#   Set if the output pin should be capable of pulse-width-modulation.
#   If this is true, the value fields should be between 0 and 1; if it
#   is false the value fields should be either 0 or 1. The default is
#   False.
#static_value:
#   If this is set, then the pin is assigned to this value at startup
#   and the pin can not be changed during runtime. A static pin uses
#   slightly less ram in the micro-controller. The default is to use
#   runtime configuration of pins.
#value:
#   The value to initially set the pin to during MCU configuration.
#   The default is 0 (for low voltage).
#shutdown_value:
#   The value to set the pin to on an MCU shutdown event. The default
#   is 0 (for low voltage).
#cycle_time: 0.100
#   The amount of time (in seconds) per PWM cycle. It is recommended
#   this be 10 milliseconds or greater when using software based PWM.
#   The default is 0.100 seconds for pwm pins.
#hardware_pwm: False
#   Enable this to use hardware PWM instead of software PWM. When
#   using hardware PWM the actual cycle time is constrained by the
#   implementation and may be significantly different than the
#   requested cycle_time. The default is False.
#scale:
#   This parameter can be used to alter how the 'value' and
#   'shutdown_value' parameters are interpreted for pwm pins. If
#   provided, then the 'value' parameter should be between 0.0 and
#   'scale'. This may be useful when configuring a PWM pin that
#   controls a stepper voltage reference. The 'scale' can be set to
#   the equivalent stepper amperage if the PWM were fully enabled, and
#   then the 'value' parameter can be specified using the desired
#   amperage for the stepper. The default is to not scale the 'value'
#   parameter.

# Statically configured digital output pins (one may define any number
# of sections with a "static_digital_output" prefix). Pins configured
# here will be setup as a GPIO output during MCU configuration. They
# can not be changed at run-time.
#[static_digital_output my_output_pins]
#pins:
#   A comma separated list of pins to be set as GPIO output pins. The
#   pin will be set to a high level unless the pin name is prefaced
#   with "!". This parameter must be provided.

# Multiple pin outputs (one may define any number of sections with a
# "multi_pin" prefix). A multi_pin output creates an internal pin
# alias that can modify multiple output pins each time the alias pin
# is set. For example, one could define a "[multi_pin my_fan]" object
# containing two pins and then set "pin=multi_pin:my_fan" in the
# "[fan]" section - on each fan change both output pins would be
# updated. These aliases may not be used with stepper motor pins.
#[multi_pin my_multi_pin]
#pins:
#   A comma separated list of pins associated with this alias. This
#   parameter must be provided.


######################################################################
# TMC stepper driver configuration
######################################################################

# Configure a TMC2130 stepper motor driver via SPI bus. To use this
# feature, define a config section with a "tmc2130" prefix followed by
# the name of the corresponding stepper config section (for example,
# "[tmc2130 stepper_x]").
#[tmc2130 stepper_x]
#cs_pin:
#   The pin corresponding to the TMC2130 chip select line. This pin
#   will be set to low at the start of SPI messages and raised to high
#   after the message completes. This parameter must be provided.
#spi_bus:
#spi_speed:
#spi_software_sclk_pin:
#spi_software_mosi_pin:
#spi_software_miso_pin:
#   These optional parameters allow one to customize the SPI settings
#   used to communicate with the chip.
#microsteps:
#   The number of microsteps to configure the driver to use. Valid
#   values are 1, 2, 4, 8, 16, 32, 64, 128, 256. This parameter must
#   be provided.
#interpolate: True
#   If true, enable step interpolation (the driver will internally
#   step at a rate of 256 micro-steps). The default is True.
#run_current:
#   The amount of current (in amps RMS) to configure the driver to use
#   during stepper movement. This parameter must be provided.
#hold_current:
#   The amount of current (in amps RMS) to configure the driver to use
#   when the stepper is not moving. The default is to use the same
#   value as run_current.
#sense_resistor: 0.110
#   The resistance (in ohms) of the motor sense resistor. The default
#   is 0.110 ohms.
#stealthchop_threshold: 0
#   The velocity (in mm/s) to set the "stealthChop" threshold to. When
#   set, "stealthChop" mode will be enabled if the stepper motor
#   velocity is below this value. The default is 0, which disables
#   "stealthChop" mode.
#driver_IHOLDDELAY: 8
#driver_TPOWERDOWN: 0
#driver_TBL: 1
#driver_TOFF: 4
#driver_HEND: 7
#driver_HSTRT: 0
#driver_PWM_AUTOSCALE: True
#driver_PWM_FREQ: 1
#driver_PWM_GRAD: 4
#driver_PWM_AMPL: 128
#driver_SGT: 0
#   Set the given register during the configuration of the TMC2130
#   chip. This may be used to set custom motor parameters. The
#   defaults for each parameter are next to the parameter name in the
#   above list.
#diag0_pin:
#diag1_pin:
#   The micro-controller pin attached to one of the DIAG lines of the
#   TMC2130 chip. Only a single diag pin should be specified.
#   Setting this creates a "tmc2130_stepper_x:virtual_endstop" virtual
#   pin which may be used as the stepper's endstop_pin. Doing this
#   enables "sensorless homing". (Be sure to also set driver_SGT to an
#   appropriate sensitivity value.) The default is to not enable
#   sensorless homing. See docs/Sensorless_Homing.md for details on
#   how to configure this.

# Configure a TMC2208 (or TMC2224) stepper motor driver via single
# wire UART. To use this feature, define a config section with a
# "tmc2208" prefix followed by the name of the corresponding stepper
# config section (for example, "[tmc2208 stepper_x]").
#[tmc2208 stepper_x]
#uart_pin:
#   The pin connected to the TMC2208 PDN_UART line. This parameter
#   must be provided.
#tx_pin:
#   If using separate receive and transmit lines to communicate with
#   the driver then set uart_pin to the receive pin and tx_pin to the
#   transmit pin. The default is to use uart_pin for both reading and
#   writing.
#select_pins:
#   A comma separated list of pins to set prior to accessing the
#   tmc2208 UART. This may be useful for configuring an analog mux for
#   UART communication. The default is to not configure any pins.
#microsteps:
#   The number of microsteps to configure the driver to use. Valid
#   values are 1, 2, 4, 8, 16, 32, 64, 128, 256. This parameter must
#   be provided.
#interpolate: True
#   If true, enable step interpolation (the driver will internally
#   step at a rate of 256 micro-steps). The default is True.
#run_current:
#   The amount of current (in amps RMS) to configure the driver to use
#   during stepper movement. This parameter must be provided.
#hold_current:
#   The amount of current (in amps RMS) to configure the driver to use
#   when the stepper is not moving. The default is to use the same
#   value as run_current.
#sense_resistor: 0.110
#   The resistance (in ohms) of the motor sense resistor. The default
#   is 0.110 ohms.
#stealthchop_threshold: 0
#   The velocity (in mm/s) to set the "stealthChop" threshold to. When
#   set, "stealthChop" mode will be enabled if the stepper motor
#   velocity is below this value. The default is 0, which disables
#   "stealthChop" mode.
#driver_IHOLDDELAY: 8
#driver_TPOWERDOWN: 20
#driver_TBL: 2
#driver_TOFF: 3
#driver_HEND: 0
#driver_HSTRT: 5
#driver_PWM_AUTOGRAD: True
#driver_PWM_AUTOSCALE: True
#driver_PWM_LIM: 12
#driver_PWM_REG: 8
#driver_PWM_FREQ: 1
#driver_PWM_GRAD: 14
#driver_PWM_OFS: 36
#   Set the given register during the configuration of the TMC2208
#   chip. This may be used to set custom motor parameters. The
#   defaults for each parameter are next to the parameter name in the
#   above list.

# Configure a TMC2209 stepper motor driver via single wire UART. To
# use this feature, define a config section with a "tmc2209" prefix
# followed by the name of the corresponding stepper config section
# (for example, "[tmc2209 stepper_x]").
#[tmc2209 stepper_x]
#uart_pin:
#tx_pin:
#select_pins:
#microsteps:
#interpolate: True
#run_current:
#hold_current:
#sense_resistor: 0.110
#stealthchop_threshold: 0
#   See the tmc2208 section above for the definition of these
#   parameters.
#uart_address:
#   The address of the TMC2209 chip for UART messages (an integer
#   between 0 and 3). This is typically used when multiple TMC2209
#   chips are connected to the same UART pin. The default is zero.
#driver_IHOLDDELAY: 8
#driver_TPOWERDOWN: 20
#driver_TBL: 2
#driver_TOFF: 3
#driver_HEND: 0
#driver_HSTRT: 5
#driver_PWM_AUTOGRAD: True
#driver_PWM_AUTOSCALE: True
#driver_PWM_LIM: 12
#driver_PWM_REG: 8
#driver_PWM_FREQ: 1
#driver_PWM_GRAD: 14
#driver_PWM_OFS: 36
#driver_SGTHRS: 0
#   Set the given register during the configuration of the TMC2209
#   chip. This may be used to set custom motor parameters. The
#   defaults for each parameter are next to the parameter name in the
#   above list.
#diag_pin:
#   The micro-controller pin attached to the DIAG line of the TMC2209
#   chip. Setting this creates a "tmc2209_stepper_x:virtual_endstop"
#   virtual pin which may be used as the stepper's endstop_pin. Doing
#   this enables "sensorless homing". (Be sure to also set
#   driver_SGTHRS to an appropriate sensitivity value.) The default is
#   to not enable sensorless homing.

# Configure a TMC2660 stepper motor driver via SPI bus. To use this
# feature, define a config section with a tmc2660 prefix followed by
# the name of the corresponding stepper config section (for example,
# "[tmc2660 stepper_x]").
#[tmc2660 stepper_x]
#cs_pin:
#   The pin corresponding to the TMC2660 chip select line. This pin
#   will be set to low at the start of SPI messages and set to high
#   after the message transfer completes. This parameter must be provided.
#spi_bus:
#   Select the SPI bus the TMC2660 stepper driver is connected to.
#   This depends on the physical connections on your board, as well as
#   the SPI implementation of your particular micro-controller. The
#   default is to use the default micro-controller spi bus.
#spi_speed: 4000000
#   SPI bus frequency used to communicate with the TMC2660 stepper
#   driver. The default is 4000000.
#spi_software_sclk_pin:
#spi_software_mosi_pin:
#spi_software_miso_pin:
#   These optional parameters allow one to customize the SPI settings
#   used to communicate with the chip.
#microsteps:
#   The number of microsteps to configure the driver to use. Valid
#   values are 1, 2, 4, 8, 16, 32, 64, 128, 256. This parameter must
#   be provided.
#interpolate: True
#   If true, enable step interpolation (the driver will internally
#   step at a rate of 256 micro-steps). This only works if microsteps
#   is set to 16. The default is True.
#run_current:
#   The amount of current (in amps RMS) used by the driver during
#   stepper movement. This parameter must be provided.
#sense_resistor:
#   The resistance (in ohms) of the motor sense resistor. This parameter
#   must be provided.
#idle_current_percent: 100
#   The percentage of the run_current the stepper driver will be
#   lowered to when the idle timeout expires (you need to set up the
#   timeout using a [idle_timeout] config section). The current will
#   be raised again once the stepper has to move again. Make sure to
#   set this to a high enough value such that the steppers do not lose
#   their position. There is also small delay until the  current is
#   raised again, so take this into account when commanding fast moves
#   while the stepper is idling. The default is 100 (no reduction).
#driver_TBL: 2
#driver_RNDTF: 0
#driver_HDEC: 0
#driver_CHM: 0
#driver_HEND: 3
#driver_HSTRT: 3
#driver_TOFF: 4
#driver_SEIMIN: 0
#driver_SEDN: 0
#driver_SEMAX: 0
#driver_SEUP: 0
#driver_SEMIN: 0
#driver_SFILT: 1
#driver_SGT: 0
#driver_SLPH: 0
#driver_SLPL: 0
#driver_DISS2G: 0
#driver_TS2G: 3
#   Set the given parameter during the configuration of the TMC2660
#   chip. This may be used to set custom driver parameters. The
#   defaults for each parameter are next to the parameter name in the
#   list above. See the TMC2660 datasheet about what each parameter
#   does and what the restrictions on parameter combinations are.
#   Be especially aware of the CHOPCONF register, where setting CHM to
#   either 0 or one will lead to layout changes (the first bit of HDEC)
#   is interpreted as the MSB of HSTRT in this case).

# Configure a TMC5160 stepper motor driver via SPI bus. To use this
# feature, define a config section with a "tmc5160" prefix followed by
# the name of the corresponding stepper config section (for example,
# "[tmc5160 stepper_x]").
#[tmc5160 stepper_x]
#cs_pin:
#   The pin corresponding to the TMC5160 chip select line. This pin
#   will be set to low at the start of SPI messages and raised to high
#   after the message completes. This parameter must be provided.
#spi_bus:
#spi_speed:
#spi_software_sclk_pin:
#spi_software_mosi_pin:
#spi_software_miso_pin:
#   These optional parameters allow one to customize the SPI settings
#   used to communicate with the chip.
#microsteps:
#   The number of microsteps to configure the driver to use. Valid
#   values are 1, 2, 4, 8, 16, 32, 64, 128, 256. This parameter must
#   be provided.
#interpolate: True
#   If true, enable step interpolation (the driver will internally
#   step at a rate of 256 micro-steps). The default is True.
#run_current:
#   The amount of current (in amps RMS) to configure the driver to use
#   during stepper movement. This parameter must be provided.
#hold_current:
#   The amount of current (in amps RMS) to configure the driver to use
#   when the stepper is not moving. The default is to use the same
#   value as run_current.
#sense_resistor: 0.075
#   The resistance (in ohms) of the motor sense resistor. The default
#   is 0.075 ohms.
#stealthchop_threshold: 0
#   The velocity (in mm/s) to set the "stealthChop" threshold to. When
#   set, "stealthChop" mode will be enabled if the stepper motor
#   velocity is below this value. The default is 0, which disables
#   "stealthChop" mode. Try to reexperience this with tmc5160.
#   Values can be much higher than other tmcs.
#driver_IHOLDDELAY: 6
#driver_TPOWERDOWN: 10
#driver_TBL: 2
#driver_TOFF: 3
#driver_HEND: 2
#driver_HSTRT: 5
#driver_FD3: 0
#driver_TPFD: 4
#driver_CHM: 0
#driver_VHIGHFS: 0
#driver_VHIGHCHM: 0
#driver_DISS2G: 0
#driver_DISS2VS: 0
#driver_PWM_AUTOSCALE: True
#driver_PWM_AUTOGRAD: True
#driver_PWM_FREQ: 0
#driver_FREEWHEEL: 0
#driver_PWM_GRAD: 0
#driver_PWM_OFS: 30
#driver_PWM_REG: 4
#driver_PWM_LIM: 12
#driver_SGT: 0
#driver_SEMIN: 0
#driver_SEUP: 0
#driver_SEMAX: 0
#driver_SEDN: 0
#driver_SEIMIN: 0
#driver_SFILT: 0
#   Set the given register during the configuration of the TMC5160
#   chip. This may be used to set custom motor parameters. The
#   defaults for each parameter are next to the parameter name in the
#   above list.
#diag0_pin:
#diag1_pin:
#   The micro-controller pin attached to one of the DIAG lines of the
#   TMC5160 chip. Only a single diag pin should be specified.
#   Setting this creates a "tmc5160_stepper_x:virtual_endstop" virtual
#   pin which may be used as the stepper's endstop_pin. Doing this
#   enables "sensorless homing". (Be sure to also set driver_SGT to an
#   appropriate sensitivity value.) The default is to not enable
#   sensorless homing. See docs/Sensorless_Homing.md for details on
#   how to configure this.


######################################################################
# Run-time stepper motor current configuration
######################################################################

# Statically configured AD5206 digipots connected via SPI bus (one may
# define any number of sections with an "ad5206" prefix).
#[ad5206 my_digipot]
#enable_pin:
#   The pin corresponding to the AD5206 chip select line. This pin
#   will be set to low at the start of SPI messages and raised to high
#   after the message completes. This parameter must be provided.
#spi_bus:
#spi_speed:
#spi_software_sclk_pin:
#spi_software_mosi_pin:
#spi_software_miso_pin:
#   These optional parameters allow one to customize the SPI settings
#   used to communicate with the chip.
#channel_1:
#channel_2:
#channel_3:
#channel_4:
#channel_5:
#channel_6:
#   The value to statically set the given AD5206 channel to. This is
#   typically set to a number between 0.0 and 1.0 with 1.0 being the
#   highest resistance and 0.0 being the lowest resistance. However,
#   the range may be changed with the 'scale' parameter (see below).
#   If a channel is not specified then it is left unconfigured.
#scale:
#   This parameter can be used to alter how the 'channel_x' parameters
#   are interpreted. If provided, then the 'channel_x' parameters
#   should be between 0.0 and 'scale'. This may be useful when the
#   AD5206 is used to set stepper voltage references. The 'scale' can
#   be set to the equivalent stepper amperage if the AD5206 were at
#   its highest resistance, and then the 'channel_x' parameters can be
#   specified using the desired amperage value for the stepper. The
#   default is to not scale the 'channel_x' parameters.

# Statically configured MCP4451 digipot connected via I2C bus (one may
# define any number of sections with an "mcp4451" prefix).
#[mcp4451 my_digipot]
#i2c_mcu: mcu
#   The name of the micro-controller that the MCP4451 chip is
#   connected to. The default is "mcu".
#i2c_address:
#   The i2c address that the chip is using on the i2c bus. This
#   parameter must be provided.
#wiper_0:
#wiper_1:
#wiper_2:
#wiper_3:
#   The value to statically set the given MCP4451 "wiper" to. This is
#   typically set to a number between 0.0 and 1.0 with 1.0 being the
#   highest resistance and 0.0 being the lowest resistance. However,
#   the range may be changed with the 'scale' parameter (see below).
#   If a wiper is not specified then it is left unconfigured.
#scale:
#   This parameter can be used to alter how the 'wiper_x' parameters
#   are interpreted. If provided, then the 'wiper_x' parameters should
#   be between 0.0 and 'scale'. This may be useful when the MCP4451 is
#   used to set stepper voltage references. The 'scale' can be set to
#   the equivalent stepper amperage if the MCP4451 were at its highest
#   resistance, and then the 'wiper_x' parameters can be specified
#   using the desired amperage value for the stepper. The default is
#   to not scale the 'wiper_x' parameters.

# Statically configured MCP4728 digital-to-analog converter connected
# via I2C bus (one may define any number of sections with an "mcp4728"
# prefix).
#[mcp4728 my_dac]
#i2c_mcu: mcu
#   The name of the micro-controller that the MCP4451 chip is
#   connected to. The default is "mcu".
#i2c_address: 96
#   The i2c address that the chip is using on the i2c bus. The default
#   is 96.
#channel_a:
#channel_b:
#channel_c:
#channel_d:
#   The value to statically set the given MCP4728 channel to. This is
#   typically set to a number between 0.0 and 1.0 with 1.0 being the
#   highest voltage (2.048V) and 0.0 being the lowest voltage.
#   However, the range may be changed with the 'scale' parameter (see
#   below). If a channel is not specified then it is left
#   unconfigured.
#scale:
#   This parameter can be used to alter how the 'channel_x' parameters
#   are interpreted. If provided, then the 'channel_x' parameters
#   should be between 0.0 and 'scale'. This may be useful when the
#   MCP4728 is used to set stepper voltage references. The 'scale' can
#   be set to the equivalent stepper amperage if the MCP4728 were at
#   its highest voltage (2.048V), and then the 'channel_x' parameters
#   can be specified using the desired amperage value for the
#   stepper. The default is to not scale the 'channel_x' parameters.

# Statically configured MCP4018 digipot connected via two gpio "bit
# banging" pins (one may define any number of sections with an
# "mcp4018" prefix).
#[mcp4018 my_digipot]
#scl_pin:
#   The SCL "clock" pin. This parameter must be provided.
#sda_pin:
#   The SDA "data" pin. This parameter must be provided.
#wiper:
#   The value to statically set the given MCP4018 "wiper" to. This is
#   typically set to a number between 0.0 and 1.0 with 1.0 being the
#   highest resistance and 0.0 being the lowest resistance. However,
#   the range may be changed with the 'scale' parameter (see below).
#   This parameter must be provided.
#scale:
#   This parameter can be used to alter how the 'wiper' parameter is
#   interpreted. If provided, then the 'wiper' parameter should be
#   between 0.0 and 'scale'. This may be useful when the MCP4018 is
#   used to set stepper voltage references. The 'scale' can be set to
#   the equivalent stepper amperage if the MCP4018 is at its highest
#   resistance, and then the 'wiper' parameter can be specified using
#   the desired amperage value for the stepper. The default is to not
#   scale the 'wiper' parameter.


######################################################################
# Display support
######################################################################

# Support for a display attached to the micro-controller.
#[display]
#lcd_type:
#   The type of LCD chip in use. This may be "hd44780" (which is used
#   in "RepRapDiscount 2004 Smart Controller" type displays), "st7920"
#   (which is used in "RepRapDiscount 12864 Full Graphic Smart
#   Controller" type displays), "uc1701" (which is used in "MKS Mini
#   12864" type displays), "ssd1306", or "sh1106". This parameter must
#   be provided.
#rs_pin:
#e_pin:
#d4_pin:
#d5_pin:
#d6_pin:
#d7_pin:
#   The pins connected to an hd44780 type lcd. These parameters must
#   be provided when using an hd44780 display.
#cs_pin:
#sclk_pin:
#sid_pin:
#   The pins connected to an st7920 type lcd. These parameters must be
#   provided when using an st7920 display.
#cs_pin:
#a0_pin:
#rst_pin:
#   The pins connected to an uc1701 type lcd. The rst_pin is
#   optional. The cs_pin and a0_pin parameters must be provided when
#   using an uc1701 display.
#contrast: 40
#   The contrast to set when using a uc1701 or SSD1306/SH1106 type display
#   For UC1701 the value may range from 0 to 63.  Default is 40.
#   For SSD1306/SH1106 the value may range from 0 to 256.  Default is 239.
#vcomh: 0
#   Set the Vcomh value on SSD1306/SH1106 displays. This value is
#   associated with a "smearing" effect on some OLED displays.
#   The value may range from 0 to 63. Default is 0.
#x_offset: 0
#   Set the horizontal offset value on SSD1306/SH1106 displays. Default is 0.
#invert: FALSE
#   TRUE inverts the pixels on certain OLED (SSD1306/SH1106) displays
#   The default is FALSE
#cs_pin:
#dc_pin:
#spi_bus:
#spi_speed:
#spi_software_sclk_pin:
#spi_software_mosi_pin:
#spi_software_miso_pin:
#   The pins connected to an ssd1306 type lcd when in "4-wire" spi
#   mode. The parameters that start with "spi_" are optional and they
#   control the spi settings used to communicate with the chip. The
#   default is to use i2c mode for ssd1306 displays.
#reset_pin:
#   A reset pin may be specified on ssd1306 displays. If it is not
#   specified then the hardware must have a pull-up on the
#   corresponding lcd line.
#display_group:
#   The name of the display_data group to show on the display. This
#   controls the content of the screen (see the description of
#   [display_data] below for more information). The default is
#   _default_20x4 for hd44780 displays and _default_16x4 for other
#   displays.
#menu_timeout:
#   Timeout for menu. Being inactive this amount of seconds will trigger
#   menu exit or return to root menu when having autorun enabled.
#   The default is 0 seconds (disabled)
#menu_reverse_navigation:
#   When enabled it will reverse up and down directions for list navigation.
#   The default is False. This parameter is optional.
#encoder_pins:
#   The pins connected to encoder. 2 pins must be provided when
#   using encoder. This parameter must be provided when using menu.
#click_pin:
#   The pin connected to 'enter' button or encoder 'click'. This parameter
#   must be provided when using menu. The presence of an 'analog_range_click_pin'
#   config parameter turns this parameter from digital to analog.
#back_pin:
#   The pin connected to 'back' button. This parameter is optional, menu
#   can be used without it. The presence of an 'analog_range_back_pin'
#   config parameter turns this parameter from digital to analog.
#up_pin:
#   The pin connected to 'up' button. This parameter must be provided
#   when using menu without encoder. The presence of an 'analog_range_up_pin'
#   config parameter turns this parameter from digital to analog.
#down_pin:
#   The pin connected to 'down' button. This parameter must be provided
#   when using menu without encoder. The presence of an 'analog_range_down_pin'
#   config parameter turns this parameter from digital to analog.
#kill_pin:
#   The pin connected to 'kill' button. This button will call emergency stop.
#   The presence of an 'analog_range_kill_pin' config parameter turns this
#   parameter from digital to analog.
#analog_pullup_resistor: 4700
#   The resistance (in ohms) of the pullup attached to the analog button.
#   The default is 4700 ohms.
#analog_range_click_pin:
#   The resistance range for a 'enter' button. Range minimum and maximum
#   comma-separated values must be provided when using analog button.
#analog_range_back_pin:
#   The resistance range for a 'back' button. Range minimum and maximum
#   comma-separated values must be provided when using analog button.
#analog_range_up_pin:
#   The resistance range for a 'up' button. Range minimum and maximum
#   comma-separated values must be provided when using analog button.
#analog_range_down_pin:
#   The resistance range for a 'down' button. Range minimum and maximum
#   comma-separated values must be provided when using analog button.
#analog_range_kill_pin:
#   The resistance range for a 'kill' button. Range minimum and maximum
#   comma-separated values must be provided when using analog button.

# Support for displaying custom data on an lcd screen. One may create
# any number of display groups and any number of data items under
# those groups. The display will show all the data items for a given
# group if the display_group option in the [display] section is set to
# the given group name.
#[display_data my_group_name my_data_name]
#position: 0, 0
#   Comma separated row and column of the display position that should
#   be used to display the information. This parameter must be
#   provided.
#text:
#   The text to show at the given position. This field is evaluated
#   using command templates (see docs/Command_Templates.md). This
#   parameter must be provided.

# Display data text "macros" (one may define any number of sections
# with a display_template prefix). This feature allows one to reduce
# repetitive definitions in display_data sections. One may use the
# builtin render() function in display_data sections to evaluate a
# template. For example, if one were to define [display_template
# my_template] then one could use "{ render('my_template') }" in a
# display_data section.
#[display_template my_template_name]
#param_<name>:
#   One may specify any number of options with a "param_" prefix. The
#   given name will be assigned the given value (parsed as a Python
#   literal) and will be available during macro expansion. If the
#   parameter is passed in the call to render() then that value will
#   be used during macro expansion. For example, a config with
#   "param_speed = 75" might have a caller with
#   "render('my_template_name', param_speed=80)". Parameter names may
#   not use upper case characters.
#text:
#   The text to return when the render() function is called for this
#   template. This field is evaluated using command templates (see
#   docs/Command_Templates.md). This parameter must be provided.

# Display a custom glyph on displays that support it. The given name
# will be assigned the given display data which can then be referenced
# in the display templates by their name surrounded by two "tilde" symbols
# i.e. ~my_display_glyph~
#[display_glyph my_display_glyph]
#data:
#   The display data, stored as 16 lines consisting of 16 bits (1 per
#   pixel) where '.' is a blank pixel and '*' is an on pixel (e.g.,
#   "****************" to display a solid horizontal line).
#   Alternatively, one can use '0' for a blank pixel and '1' for an on
#   pixel. Put each display line into a separate config line. The
#   glyph must consist of exactly 16 lines with 16 bits each. This
#   parameter is optional.
#hd44780_data:
#   Glyph to use on 20x4 hd44780 displays. The glyph must consist of
#   exactly 8 lines with 5 bits each. This parameter is optional.
#hd44780_slot:
#   The hd44780 hardware index (0..7) to store the glyph at. If
#   multiple distinct images use the same slot then make sure to only
#   use one of those images in any given screen. This parameter is
#   required if hd44780_data is specified.

# If a primary [display] section has been defined in printer.cfg as shown
# above it is possible to define multiple auxilary displays.  Note that
# auxilary displays do not currently support menu functionality, thus they
# do not support the "menu" options or button configuration.
#[display my_display]
#lcd_type:
#rs_pin:
#e_pin:
#d4_pin:
#d5_pin:
#d6_pin:
#d7_pin:
#cs_pin:
#sclk_pin:
#sid_pin:
#cs_pin:
#a0_pin:
#rst_pin:
#contrast: 40
#cs_pin:
#dc_pin:
#spi_bus:
#spi_speed:
#spi_software_sclk_pin:
#spi_software_mosi_pin:
#spi_software_miso_pin:
#reset_pin:
#display_group:
#   See the [display] section above for details on each configuration
#   option above.


######################################################################
# Filament sensors
######################################################################

# Filament Switch Sensor.  Support for filament insert and runout detection
# using a switch sensor, such as an endstop switch.
#[filament_switch_sensor my_sensor]
#pause_on_runout: True
#   When set to True, a PAUSE will execute immediately after a runout
#   is detected. Note that if pause_on_runout is False and the
#   runout_gcode is omitted then runout detection is disabled. Default
#   is True.
#runout_gcode:
#   A list of G-Code commands to execute after a filament runout is
#   detected. See docs/Command_Templates.md for G-Code format. If
#   pause_on_runout is set to True this G-Code will run after the
#   PAUSE is complete. The default is not to run any G-Code commands.
#insert_gcode:
#   A list of G-Code commands to execute after a filament insert is
#   detected. See docs/Command_Templates.md for G-Code format. The
#   default is not to run any G-Code commands, which disables insert
#   detection.
#event_delay: 3.0
#   The minimum amount of time in seconds to delay between events.
#   Events triggered during this time period will be silently
#   ignored. The default is 3 seconds.
#pause_delay: 0.5
#   The amount of time to delay, in seconds, between the pause command
#   dispatch and execution of the runout_gcode.  It may be useful to
#   increase this delay if Octoprint exhibits strange pause behavior.
#   Default is 0.5 seconds.
#switch_pin:
#   The pin on which the switch is connected. This parameter must be
#   provided.

# TSLl401CL Based Filament Width Sensor
#[tsl1401cl_filament_width_sensor]
#pin: analog5
#default_nominal_filament_diameter: 1.75 # (mm)
#   Maximum allowed filament diameter difference as mm
#max_difference: 0.2
#   The distance from sensor to the melting chamber as mm
#measurement_delay: 100

# Hall filament width sensor (see docs/HallFilamentWidthSensor.md)
#[hall_filament_width_sensor]
#adc1: analog11
#adc2: analog12
#   Analog input pins connected to the sensor. These parameters must
#   be provided.
#cal_dia1: 1.50
#cal_dia2: 2.00
#   The calibration values (in mm) for the sensors. The default is
#   1.50 for cal_dia1 and 2.00 for cal_dia2.
#raw_dia1: 9500
#raw_dia2: 10500
#   The raw calibration values for the sensors. The default is 9500
#   for raw_dia1 and 10500 for raw_dia2.
#default_nominal_filament_diameter: 1.75
#   The nominal filament diameter. This parameter must be provided.
#max_difference: 0.200
#   Maximum allowed filament diameter difference in millimeters (mm).
#   If difference between nominal filament diameter and sensor output
#   is more than +- max_difference, extrusion multiplier is set back
#   to %100. The default is 0.200.
#measurement_delay: 70
#   The distance from sensor to the melting chamber/hot-end in
#   millimeters (mm). The filament between the sensor and the hot-end
#   will be treated as the default_nominal_filament_diameter. Host
#   module works with FIFO logic. It keeps each sensor value and
#   position in an array and POP them back in correct position. This
#   parameter must be provided.
#enable: False
#   Sensor enabled or disabled after power on. The default is to
#   disable.
#measurement_interval: 10
#   The approximate distance (in mm) between sensor readings. The
#   default is 10mm.
#logging: False
#  Out diameter to terminal and klipper.log
#  can be turn on|of by command
#Virtual filament_switch_sensor support. Create sensor named hall_filament_width_sensor.
#min_diameter:1.0
#Minimal diameter for trigger virtual filament_switch_sensor.
#use_current_dia_while_delay: False
#   Use the current diameter instead of the nominal diamenter while the measurement delay has not run through.
#Values from filament_switch_sensor.
#See [filament_switch_sensor] for a description of these parameters.
#pause_on_runout: True
#   When set to True, a PAUSE will execute immediately after a runout
#   is detected. Note that if pause_on_runout is False and the
#   runout_gcode is omitted then runout detection is disabled. Default
#   is True.
#runout_gcode:
#   A list of G-Code commands to execute after a filament runout is
#   detected. See docs/Command_Templates.md for G-Code format. If
#   pause_on_runout is set to True this G-Code will run after the
#   PAUSE is complete. The default is not to run any G-Code commands.
#insert_gcode:
#   A list of G-Code commands to execute after a filament insert is
#   detected. See docs/Command_Templates.md for G-Code format. The
#   default is not to run any G-Code commands, which disables insert
#   detection.
#event_delay: 3.0
#   The minimum amount of time in seconds to delay between events.
#   Events triggered during this time period will be silently
#   ignored. The default is 3 seconds.
#pause_delay: 0.5
#   The amount of time to delay, in seconds, between the pause command
#   dispatch and execution of the runout_gcode.  It may be useful to
#   increase this delay if Octoprint exhibits strange pause behavior.
#   Default is 0.5 seconds.

######################################################################
# Board specific hardware support
######################################################################

# Configure an SX1509 I2C to GPIO expander. Due to the delay incurred
# by I2C communication you should NOT use SX1509 pins as stepper enable,
# step or dir pins or any other pin that requires fast bit-banging. They
# are best used as static or gcode controlled digital outputs or hardware-pwm
# pins for e.g. fans. One may define any number of sections with an "sx1509"
# prefix. Each expander provides a set of 16 pins (sx1509_my_sx1509:PIN_0 to
# sx1509_my_sx1509:PIN_15) which can be used in the printer configuration.
#[sx1509 my_sx1509]
#i2c_mcu: mcu
#   The name of the micro-controller that the SX1509 chip is connected
#   to. The default is "mcu".
#i2c_address:
#   I2C address used by this expander. Depending on the hardware jumpers
#   this is one out of the following addresses: 62 63 112 113. This
#   parameter must be provided.
#i2c_bus:
#   If the I2C implementation of your microcontroller supports
#   multiple I2C busses, you may specify the bus name here. The
#   default is to use the default micro-controller i2c bus.

# SAMD SERCOM configuration to specify which pins to use on a given SERCOM.
# One may define one section with the "samd_sercom" prefix per
# SERCOM available. Each SERCOM must be configured prior to using it as
# SPI or I2C peripheral. Place this config section above any other section
# that makes use of SPI or I2C buses.
#[samd_sercom sercom0]
#tx_pin:
#   MOSI pin for SPI communication, or SDA (data) pin for I2C
#   communication. The pin must have a valid pinmux configuration
#   for the given SERCOM peripheral. This parameter must be provided.
#rx_pin:
#   MISO pin for SPI communication. This pin is not used for I2C
#   communication (I2C uses tx_pin for both sending and receiving).
#   The pin must have a valid pinmux configuration for the given
#   SERCOM peripheral. This parameter is optional.
#clk_pin:
#   CLK pin for SPI communication, or SCL (clock) pin for I2C
#   communication. The pin must have a valid pinmux configuration
#   for the given SERCOM peripheral. This parameter must be provided.

# Duet2 Maestro analog scaling by vref and vssa readings. Defining an
# adc_scaled section enables virtual adc pins (such as "my_name:PB0")
# that are automatically adjusted by the board's vref and vssa
# monitoring pins. Be sure to define this config section above any
# config sections that use one these virtual pins.
#[adc_scaled my_name]
#vref_pin:
#   The ADC pin to use for VREF monitoring. This parameter must be
#   provided.
#vssa_pin:
#   The ADC pin to use for VSSA monitoring. This parameter must be
#   provided.
#smooth_time: 2.0
#   A time value (in seconds) over which the vref and vssa
#   measurements will be smoothed to reduce the impact of measurement
#   noise. The default is 2 seconds.

# Replicape support - see the generic-replicape.cfg file for further
# details.
#[replicape]<|MERGE_RESOLUTION|>--- conflicted
+++ resolved
@@ -556,6 +556,28 @@
 #   measurements, e.g. with an accelerometer.
 #   Default value is 0.1 which is a good all-round value for most printers.
 
+# S-Curve acceleration and jerk-limiting motion planning.
+#[scurve]
+#acceleration_order: 4
+#   This parameter determines the acceleration method. Use 2 for
+#   constant acceleration, 4 for a 4th order position s-curve
+#   acceleration, or 6 for 6th order position s-curve acceleration.
+#   Note that values 4 and 6 will slow down the printer. Be sure to read
+#   docs/Resonance_Compensation.md before changing this parameter.
+#   The default is 4.
+#min_jerk_limit_time: 0.02
+#   Minimum acceleration (and deceleration) time (in seconds) to enable full
+#   kinematic jerk limiting. The default is 0.02, which should work well in
+#   most circumstances. Another possiblity is to set this parameter to a value
+#   equal to 1.0 / max_ringing_frequency.
+#   Only has effect if acceleration_order is greater than 2.
+#max_jerk:
+#   Maximum kinematic jerk (in mm/s^3). Notice this is not the same as
+#   the max velocity jump which is sometimes configured by other firmware!
+#   The default value is max_accel * 30 if min_jerk_limit_time is not set,
+#   otherwise the default value is computed from min_jerk_limit_time parameter.
+#   Only has effect if acceleration_order is greater than 2.
+
 # Support for ADXL345 accelerometers. This support allows one to query
 # accelerometer measurements from the sensor. This enables an
 # ACCELEROMETER_MEASURE command (see docs/G-Codes.md for more
@@ -587,30 +609,6 @@
 #   These optional parameters allow one to customize the SPI settings
 #   used to communicate with the chip.
 
-<<<<<<< HEAD
-# S-Curve acceleration and jerk-limiting motion planning.
-#[scurve]
-#acceleration_order: 4
-#   This parameter determines the acceleration method. Use 2 for
-#   constant acceleration, 4 for a 4th order position s-curve
-#   acceleration, or 6 for 6th order position s-curve acceleration.
-#   Note that values 4 and 6 will slow down the printer. Be sure to read
-#   docs/Resonance_Compensation.md before changing this parameter.
-#   The default is 4.
-#min_jerk_limit_time: 0.02
-#   Minimum acceleration (and deceleration) time (in seconds) to enable full
-#   kinematic jerk limiting. The default is 0.02, which should work well in
-#   most circumstances. Another possiblity is to set this parameter to a value
-#   equal to 1.0 / max_ringing_frequency.
-#   Only has effect if acceleration_order is greater than 2.
-#max_jerk:
-#   Maximum kinematic jerk (in mm/s^3). Notice this is not the same as
-#   the max velocity jump which is sometimes configured by other firmware!
-#   The default value is max_accel * 30 if min_jerk_limit_time is not set,
-#   otherwise the default value is computed from min_jerk_limit_time parameter.
-#   Only has effect if acceleration_order is greater than 2.
-
-=======
 # Support for resonance testing and automatic input shaper calibration.
 # In order to use most of the functionality of this module, additional
 # software dependencies must be installed; refer to docs/Measuring_Resonances.md
@@ -650,7 +648,6 @@
 #   [min_freq, max_freq], each second the frequency increases by hz_per_sec.
 #   Small values make the test slow, and the large values will decrease the
 #   precision of the test. The default value is 1.0 (Hz/sec == sec^-2).
->>>>>>> cf6d302a
 
 ######################################################################
 # Config file helpers

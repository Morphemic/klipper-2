# This file serves as documentation for config parameters of
# additional devices that may be configured on a printer. The snippets
# in this file may be copied into the main printer.cfg file. See the
# "example.cfg" file for description of common config parameters.
#
# Note, where an extra config section creates additional pins, the
# section defining the pins must be listed in the config file before
# any sections using those pins.


######################################################################
# Bed leveling support
######################################################################

# Mesh Bed Leveling. One may define a [bed_mesh] config section
# to enable move transformations that offset the z axis based
# on a mesh generated from probed points. Note that bed_mesh
# and bed_tilt are incompatible, both cannot be defined.  When
# using a probe to home the z-axis, it is recommended to define
# a [homing_override] section in printer.cfg to home toward the
# center of the print area.
#
#  Visual Examples:
#   rectangular bed, probe_count = 3,3:
#               x---x---x (max_point)
#               |
#               x---x---x
#                       |
#   (min_point) x---x---x
#
#   round bed, round_probe_count = 5, bed_radius = r:
#                  x (0,r) end
#                /
#              x---x---x
#                        \
#   (-r,0) x---x---x---x---x (r,0)
#            \
#              x---x---x
#                    /
#                  x  (0,-r) start
#
#[bed_mesh]
#speed: 50
#   The speed (in mm/s) of non-probing moves during the
#   calibration. The default is 50.
#horizontal_move_z: 5
#   The height (in mm) that the head should be commanded to move to
#   just prior to starting a probe operation. The default is 5.
#mesh_radius:
#   Defines the radius of the mesh to probe for round beds.  Note that the
#   radius is relative to the coordinate specified by the mesh_origin option.
#   This parameter must be provided for round beds and omitted for rectangular
#   beds.
#mesh_origin:
#   Defines the center x,y coordinate of the mesh for round beds.  This
#   coordinate is relative to the probe's location.  It may be useful
#   to adjust the mesh_origin in an effort to maximize the size of the
#   mesh radius.  Default is 0,0.  This parameter must be omitted for
#   rectangular beds.
#mesh_min:
#   Defines the minimum x,y coodinate of the mesh for rectangular beds.  This
#   coordinate is relative to the probe's location. This will be the first
#   point probed, nearest to the origin. This parameter must be provided for
#   rectangular beds.
#mesh_max:
#   Defines the maximum x,y coordinate of the mesh for rectangular beds.
#   Adheres to the same principle as mesh_min, however this will be the
#   furthest point probed from the bed's origin. This parameter must be
#   provided for rectangular beds.
#probe_count: 3,3
#   For rectangular beds, this is a comma separate pair of integer
#   values (X,Y) defining the number of points to probe along each axis.
#   A single value is also valid, in which case that value will be applied
#   to both axes.  Default is 3,3.
#round_probe_count: 5
#   For round beds, this integer value defines the maximum number of
#   points to probe along each axis. This value must be an odd number.
#   Default is 5.
#fade_start: 1.0
#   The gcode z position in which to start phasing out z-adjustment
#   when fade is enabled.  Default is 1.0.
#fade_end: 0.0
#   The gcode z position in which phasing out completes.  When set
#   to a value below fade_start, fade is disabled. It should be
#   noted that fade may add unwanted scaling along the z-axis of a
#   print.  If a user wishes to enable fade, a value of 10.0 is
#   recommended. Default is 0.0, which disables fade.
#fade_target:
#   The z position in which fade should converge. When this value is set
#   to a non-zero value it must be within the range of z-values in the mesh.
#   Users that wish to converge to the z homing position should set this to 0.
#   Default is the average z value of the mesh.
#split_delta_z: .025
#   The amount of Z difference (in mm) along a move that will
#   trigger a split. Default is .025.
#move_check_distance: 5.0
#   The distance (in mm) along a move to check for split_delta_z.
#   This is also the minimum length that a move can be split. Default
#   is 5.0.
#mesh_pps: 2,2
#   A comma separated pair of integers (X,Y) defining the number of
#   points per segment to interpolate in the mesh along each axis. A
#   "segment" can be defined as the space between each probed
#   point. The user may enter a single value which will be applied
#   to both axes.  Default is 2,2.
#algorithm: lagrange
#   The interpolation algorithm to use. May be either "lagrange"
#   or "bicubic". This option will not affect 3x3 grids, which
#   are forced to use lagrange sampling.  Default is lagrange.
#bicubic_tension: .2
#   When using the bicubic algorithm the tension parameter above
#   may be applied to change the amount of slope interpolated.
#   Larger numbers will increase the amount of slope, which
#   results in more curvature in the mesh. Default is .2.
#relative_reference_index:
#   A point index in the mesh to reference all z values to. Enabling
#   this parameter produces a mesh relative to the probed z position
#   at the provided index.

# Bed tilt compensation. One may define a [bed_tilt] config section to
# enable move transformations that account for a tilted bed.
#[bed_tilt]
#x_adjust: 0
#   The amount to add to each move's Z height for each mm on the X
#   axis. The default is 0.
#y_adjust: 0
#   The amount to add to each move's Z height for each mm on the Y
#   axis. The default is 0.
#z_adjust: 0
#   The amount to add to the Z height when the nozzle is nominally at
#   0,0. The default is 0.
# The remaining parameters control a BED_TILT_CALIBRATE extended
# g-code command that may be used to calibrate appropriate x and y
# adjustment parameters.
#points:
#   A list of X,Y coordinates (one per line; subsequent lines
#   indented) that should be probed during a BED_TILT_CALIBRATE
#   command. Specify coordinates of the nozzle and be sure the probe
#   is above the bed at the given nozzle coordinates. The default is
#   to not enable the command.
#speed: 50
#   The speed (in mm/s) of non-probing moves during the calibration.
#   The default is 50.
#horizontal_move_z: 5
#   The height (in mm) that the head should be commanded to move to
#   just prior to starting a probe operation. The default is 5.

# Tool to help adjust bed leveling screws. One may define a
# [bed_screws] config section to enable a BED_SCREWS_ADJUST g-code
# command.
#[bed_screws]
#screw1: 100,100
#   The X,Y coordinate of the first bed leveling screw. This is a
#   position to command the nozzle to that is directly above the bed
#   screw (or as close as possible while still being above the bed).
#   This parameter must be provided.
#screw1_name: front screw
#   An arbitrary name for the given screw. This name is displayed when
#   the helper script runs. The default is to use a name based upon
#   the screw XY location.
#screw1_fine_adjust:
#   An X,Y coordinate to command the nozzle to so that one can fine
#   tune the bed leveling screw. The default is to not perform fine
#   adjustments on the bed screw.
#screw2:
#screw2_name:
#screw2_fine_adjust:
#...
#   Additional bed leveling screws. At least three screws must be
#   defined.
#horizontal_move_z: 5
#   The height (in mm) that the head should be commanded to move to
#   when moving from one screw location to the next. The default is 5.
#probe_height: 0
#   The height of the probe (in mm) after adjusting for the thermal
#   expansion of bed and nozzle. The default is zero.
#speed: 50
#   The speed (in mm/s) of non-probing moves during the calibration.
#   The default is 50.
#probe_speed: 5
#   The speed (in mm/s) when moving from a horizontal_move_z position
#   to a probe_height position. The default is 5.

# Tool to help adjust bed screws tilt using Z probe. One may define a
# [screws_tilt_adjust] config section to enable a SCREWS_TILT_CALCULATE
# g-code command.
#[screws_tilt_adjust]
#screw1: 100,100
#   The X,Y coordinate of the first bed leveling screw. This is a
#   position to command the nozzle to that is directly above the bed
#   screw (or as close as possible while still being above the bed).
#   This is the base screw used in calculations.
#   This parameter must be provided.
#screw1_name: front screw
#   An arbitrary name for the given screw. This name is displayed when
#   the helper script runs. The default is to use a name based upon
#   the screw XY location.
#screw2:
#screw2_name:
#...
#   Additional bed leveling screws. At least two screws must be
#   defined.
#speed: 50
#   The speed (in mm/s) of non-probing moves during the calibration.
#   The default is 50.
#horizontal_move_z: 5
#   The height (in mm) that the head should be commanded to move to
#   just prior to starting a probe operation. The default is 5.
#screw_thread: CW-M3
#   The type of screw used for bed level, M3, M4 or M5 and the
#   direction of the knob used to level the bed, clockwise decrease
#   counter-clockwise decrease.
#   Accepted values: CW-M3, CCW-M3, CW-M4, CCW-M4, CW-M5, CCW-M5.
#   Default value is CW-M3, most printers use an M3 screw and
#   turning the knob clockwise decrease distance.

# Multiple Z stepper tilt adjustment. This feature enables independent
# adjustment of multiple z steppers (see stepper_z1 section below) to
# adjust for tilt. If this section is present then a Z_TILT_ADJUST
# extended G-Code command becomes available.
#[z_tilt]
#z_positions:
#   A list of X,Y coordinates (one per line; subsequent lines
#   indented) describing the location of each bed "pivot point". The
#   "pivot point" is the point where the bed attaches to the given Z
#   stepper. It is described using nozzle coordinates (the XY position
#   of the nozzle if it could move directly above the point). The
#   first entry corresponds to stepper_z, the second to stepper_z1,
#   the third to stepper_z2, etc. This parameter must be provided.
#points:
#   A list of X,Y coordinates (one per line; subsequent lines
#   indented) that should be probed during a Z_TILT_ADJUST command.
#   Specify coordinates of the nozzle and be sure the probe is above
#   the bed at the given nozzle coordinates. This parameter must be
#   provided.
#speed: 50
#   The speed (in mm/s) of non-probing moves during the calibration.
#   The default is 50.
#horizontal_move_z: 5
#   The height (in mm) that the head should be commanded to move to
#   just prior to starting a probe operation. The default is 5.
#retries: 0
#   Number of times to retry if the probed points aren't within tolerance
#retry_tolerance: 0
#   If retries are enabled then retry if largest and smallest probed
#   points differ more than retry_tolerance. Note the smallest unit of
#   change here would be a single step. However if you are probing
#   more points than steppers then you will likely have a fixed
#   minimum value for the range of probed points which you can learn
#   by observing command output.

# Moving gantry leveling using 4 independently controlled Z motors.
# Corrects hyperbolic parabola effects (potato chip) on moving gantry
# which is more flexible.
# WARNING: Using this on a moving bed may lead to undesirable results.
# If this section is present then a QUAD_GANTRY_LEVEL extended G-Code
# command becomes available. This routine assumes the following Z motor
# configuration:
# ----------------
# |Z1          Z2|
# |  ---------   |
# |  |       |   |
# |  |       |   |
# |  x--------   |
# |Z           Z3|
# ----------------
# Where x is the (0,0) point on the bed
#[quad_gantry_level]
#gantry_corners:
#   A newline separated list of X,Y coordinates describing the
#   two opposing corners of the gantry. The first entry corresponds to
#   Z, the second to Z2.
#   This parameter must be provided.
#points:
#   A newline separated list of four X,Y points that should be probed
#   during a QUAD_GANTRY_LEVEL command.
#   Order of the locations is important, and should correspond to Z,Z1
#   Z2, and Z3 location in order.
#   This parameter must be provided.
#   For maximum accuracy, ensure your probe offsets are configured.
#speed: 50
#   The speed (in mm/s) of non-probing moves during the calibration.
#   The default is 50.
#horizontal_move_z: 5
#   The height (in mm) that the head should be commanded to move to
#   just prior to starting a probe operation. The default is 5
#max_adjust: 4
#   Safety limit if an ajustment greater than this value is requested
#   quad_gantry_level will abort.
#retries: 0
#   number of times to retry if the probed points aren't within tolerance
#retry_tolerance: 0
#   if retries are enabled then retry if largest and smallest probed points
#   differ more than retry_tolerance

# Printer Skew Correction.  It is possible to use software to correct
# printer skew across 3 planes, xy, xz, yz.  This is done by printing
# a calibration model along a plane and measuring three lengths.  Due
# to the nature of skew correction these lengths are set via gcode. See
# skew_correction.md and G-Codes.md in the docs directory for details.
#[skew_correction]


######################################################################
# Customized homing
######################################################################

# Safe Z homing. One may use this mechanism to home the Z axis at a
# specific XY coordinate. This is useful if the toolhead, for example
# has to move to the center of the bed before Z can be homed.
#[safe_z_home]
#home_xy_position:
#   A X,Y coordinate (e.g. 100,100) where the Z homing should be
#   performed. This parameter must be provided.
#speed: 50.0
#   Speed at which the toolhead is moved to the safe Z home coordinate.
#   The default is 50 mm/s
#z_hop:
#   Lift the Z axis prior to homing. This is applied to any homing
#   command, even if it doesn't home the Z axis. If the Z axis is
#   already homed and the current Z position is less than z_hop, then
#   this will lift the head to a height of z_hop. If the Z axis is not
#   already homed, then prior to any XY homing movement the Z axis
#   boundary checks are disabled and the head is lifted by z_hop. If
#   z_hop is specified, be sure to home the Z immediately after any XY
#   home requests so that the Z boundary checks are accurate. The
#   default is to not implement Z hop.
#z_hop_speed: 20.0
#   Speed at which the Z axis is lifted prior to homing. The default is 20mm/s.
#move_to_previous: False
#   When set to True, xy are reset to their previous positions after z homing.
#   The default is False.


# Homing override. One may use this mechanism to run a series of
# g-code commands in place of a G28 found in the normal g-code input.
# This may be useful on printers that require a specific procedure to
# home the machine.
#[homing_override]
#gcode:
#   A list of G-Code commands to execute in place of G28 commands
#   found in the normal g-code input. See docs/Command_Templates.md
#   for G-Code format. If a G28 is contained in this list of commands
#   then it will invoke the normal homing procedure for the printer.
#   The commands listed here must home all axes. This parameter must
#   be provided.
#axes: xyz
#   The axes to override. For example, if this is set to "z" then the
#   override script will only be run when the z axis is homed (eg, via
#   a "G28" or "G28 Z0" command). Note, the override script should
#   still home all axes. The default is "xyz" which causes the
#   override script to be run in place of all G28 commands.
#set_position_x:
#set_position_y:
#set_position_z:
#   If specified, the printer will assume the axis is at the specified
#   position prior to running the above g-code commands. Setting this
#   disables homing checks for that axis. This may be useful if the
#   head must move prior to invoking the normal G28 mechanism for an
#   axis. The default is to not force a position for an axis.

# Stepper phase adjusted endstops. To use this feature, define a
# config section with an "endstop_phase" prefix followed by the name
# of the corresponding stepper config section (for example,
# "[endstop_phase stepper_z]"). This feature can improve the accuracy
# of endstop switches. Add a bare "[endstop_phase]" declaration to
# enable the ENDSTOP_PHASE_CALIBRATE command.
#[endstop_phase stepper_z]
#phases:
#   This specifies the number of phases of the given stepper motor
#   driver (which is the number of micro-steps multiplied by four).
#   This setting is automatically determined if one uses a TMC driver
#   with run-time configuration. Otherwise, this parameter must be
#   provided.
#endstop_accuracy: 0.200
#   Sets the expected accuracy (in mm) of the endstop. This represents
#   the maximum error distance the endstop may trigger (eg, if an
#   endstop may occasionally trigger 100um early or up to 100um late
#   then set this to 0.200 for 200um). The default is
#   phases*step_distance.
#endstop_phase:
#   This specifies the phase of the stepper motor driver to expect
#   when hitting the endstop. Only set this value if one is sure the
#   stepper motor driver is reset every time the mcu is reset. If this
#   is not set, then the stepper phase will be detected on the first
#   home and that phase will be used on all subsequent homes.
#endstop_align_zero: False
#   If true then the position_endstop of the axis will effectively be
#   modified so that the zero position for the axis occurs at a full
#   step on the stepper motor. (If used on the Z axis and the print
#   layer height is a multiple of a full step distance then every
#   layer will occur on a full step.) The default is False.


######################################################################
# G-Code macros and events
######################################################################

# G-Code macros (one may define any number of sections with a
# "gcode_macro" prefix).
#[gcode_macro my_cmd]
#gcode:
#   A list of G-Code commands to execute in place of "my_cmd". See
#   docs/Command_Templates.md for G-Code format. This parameter must
#   be provided.
#default_parameter_<parameter>:
#   One may define any number of options with a "default_parameter_"
#   prefix. Use this to define default values for g-code parameters.
#   For example, if one were to define the macro MY_DELAY with gcode
#   "G4 P{DELAY}" along with "default_parameter_DELAY = 50" then the
#   command "MY_DELAY" would evaluate to "G4 P50". To override the
#   default parameter when calling the command then using
#   "MY_DELAY DELAY=30" would evaluate to "G4 P30". The default is
#   to require that all parameters used in the gcode script be
#   present in the command invoking the macro.
#variable_<name>:
#   One may specify any number of options with a "variable_" prefix.
#   The given variable name will be assigned the given value (parsed
#   as a Python literal) and will be available during macro expansion.
#   For example, a config with "variable_fan_speed = 75" might have
#   gcode commands containing "M106 S{ fan_speed * 255 }". Variables
#   can be changed at run-time using the SET_GCODE_VARIABLE command
#   (see docs/Command_Templates.md for details). Variable names may
#   not use upper case characters.
#rename_existing:
#   This option will cause the macro to override an existing G-Code
#   command and provide the previous definition of the command via the
#   name provided here. This can be used to override builtin G-Code
#   commands. Care should be taken when overriding commands as it can
#   cause complex and unexpected results. The default is to not
#   override an existing G-Code command.

# Execute a gcode on a set delay.
#[delayed_gcode my_delayed_gcode]
#initial_duration: 0.
#   The duration of the initial delay (in seconds).  If set to a non-zero
#   value the delayed_gcode will execute the specified number of seconds
#   after the printer enters the "ready" state.  This can be useful for
#   initialization procedures or a repeating delayed_gcode.  If set to 0
#   the delayed_gcode will not execute on startup.  Default is 0.
#gcode:
#   A list of G-Code commands to execute when the delay duration has
#   elapsed.  G-Code templates are supported.  This parameter must be
#   provided.

# Idle timeout. An idle timeout is automatically enabled - add an
# explicit idle_timeout config section to change the default settings.
#[idle_timeout]
#gcode:
#   A list of G-Code commands to execute on an idle timeout. See
#   docs/Command_Templates.md for G-Code format. The default is to run
#   "TURN_OFF_HEATERS" and "M84".
#timeout: 600
#   Idle time (in seconds) to wait before running the above G-Code
#   commands. The default is 600 seconds.


######################################################################
# Optional G-Code features
######################################################################

# A virtual sdcard may be useful if the host machine is not fast
# enough to run OctoPrint well. It allows the Klipper host software to
# directly print gcode files stored in a directory on the host using
# standard sdcard G-Code commands (eg, M24).
#[virtual_sdcard]
#path: ~/.octoprint/uploads/
#   The path of the local directory on the host machine to look for
#   g-code files. This is a read-only directory (sdcard file writes
#   are not supported). One may point this to OctoPrint's upload
#   directory (generally ~/.octoprint/uploads/ ). This parameter must
#   be provided.

# Support manually moving stepper motors for diagnostic purposes.
# Note, using this feature may place the printer in an invalid state -
# see docs/G-Codes.md for important details.
#[force_move]
#enable_force_move: False
#   Set to true to enable FORCE_MOVE and SET_KINEMATIC_POSITION
#   extended G-Code commands. The default is false.

# Pause/Resume functionality with support of position capture and restore
#[pause_resume]
#recover_velocity: 50.
#   When capture/restore is enabled, the speed at which to return to
#   the captured position (in mm/s).  Default is 50.0 mm/s.

# Firmware filament retraction. This enables G10 (retract) and G11
# (unretract) GCODE commands issued by many slicers. The parameters
# below provide startup defaults, although the values can be adjusted
# via the SET_RETRACTION command, allowing per-filament settings and
# runtime tuning.
#[firmware_retraction]
#retract_length: 0
#   The length of filament (in mm) to retract when G10 is activated, and to
#   unretract when G11 is activated (but see unretract_extra_length below).
#   The default is 0 mm.
#retract_speed: 20
#   The speed of retraction, in mm/s. The default is 20 mm/s.
#unretract_extra_length: 0
#   The length (in mm) of *additional* filament to add when unretracting.
#unretract_speed: 10
#   The speed of unretraction, in mm/s. The default is 10 mm/s.

# Support for gcode arc (G2/G3) commands.
#[gcode_arcs]
#resolution: 1.0
#   An arc will be split into segments. Each segment's length will equal
#   the resolution in mm set above. Lower values will produce a finer arc,
#   but also more work for your machine. Arcs smaller than the configured
#   value will become straight lines. The default is 1mm.

# Enable the "M118" and "RESPOND" extended commands.
# [respond]
# default_type: echo
#    Sets the default prefix of the "M118" and "RESPOND" output to one of
#    the following:
#        echo: "echo: " (This is the default)
#        command: "// "
#        error: "!! "
# default_prefix: echo:
#    Directly sets the default prefix. If present, this value will override
#    the "default_type".

######################################################################
# Resonance compensation
######################################################################

# Enables input shaping.
#[input_shaper]
#shaper_freq_x: 0
#   A frequency (in Hz) of the input shaper for X axis. This is usually a
#   resonance frequency of X axis that the input shaper should suppress.
#   For more complex shapers, like 2- and 3-hump EI input shapers, this
#   parameter can be set from different considerations.
#   The default value is 0, which disables input shaping for X axis.
#shaper_freq_y: 0
#   A frequency (in Hz) of the input shaper for Y axis. This is usually a
#   resonance frequency of Y axis that the input shaper should suppress.
#   For more complex shapers, like 2- and 3-hump EI input shapers, this
#   parameter can be set from different considerations.
#   The default value is 0, which disables input shaping for Y axis.
#shaper_type: mzv
#   A type of the input shaper to use for both X and Y axes. Supported shapers
#   are zv, mzv, zvd, ei, 2hump_ei, and 3hump_ei.
#   The default is mzv input shaper.
#shaper_type_x:
#shaper_type_y:
#   If shaper_type is not set, these two parameters can be used to configure
#   different input shapers for X and Y axes. The same values are supported
#   as for shaper_type parameter.
#damping_ratio_x: 0.1
#damping_ratio_y: 0.1
#   Damping ratios of vibrations of X and Y axes used by input shapers to
#   improve vibration suppression. Should not be changed without some proper
#   measurements, e.g. with an accelerometer.
#   Default value is 0.1 which is a good all-round value for most printers.

<<<<<<< HEAD
# S-Curve acceleration and jerk-limiting motion planning.
#[scurve]
#acceleration_order: 4
#   This parameter determines the acceleration method. Use 2 for
#   constant acceleration, 4 for a 4th order position s-curve
#   acceleration, or 6 for 6th order position s-curve acceleration.
#   Note that values 4 and 6 will slow down the printer. Be sure to read
#   docs/Resonance_Compensation.md before changing this parameter.
#   The default is 4.
#min_jerk_limit_time: 0.02
#   Minimum acceleration (and deceleration) time (in seconds) to enable full
#   kinematic jerk limiting. The default is 0.02, which should work well in
#   most circumstances. Another possiblity is to set this parameter to a value
#   equal to 1.0 / max_ringing_frequency.
#   Only has effect if acceleration_order is greater than 2.
#max_jerk:
#   Maximum kinematic jerk (in mm/s^3). Notice this is not the same as
#   the max velocity jump which is sometimes configured by other firmware!
#   The default value is max_accel * 30 if min_jerk_limit_time is not set,
#   otherwise the default value is computed from min_jerk_limit_time parameter.
#   Only has effect if acceleration_order is greater than 2.
=======
# Support for ADXL345 accelerometers. This support allows one to query
# accelerometer measurements from the sensor. This enables an
# ACCELEROMETER_MEASURE command (see docs/G-Codes.md for more
# information). The default chip name is "default", but one may
# specify an explicit name (eg, [adxl345 my_chip_name]).
#[adxl345]
#axes_map: x,y,z
#   The accelerometer axis for each of the printer's x, y, and z axes.
#   This may be useful if the accelerometer is mounted in an
#   orientation that does not match the printer orientation. For
#   example, one could set this to "y,x,z" to swap the x and y axes.
#   It is also possible to negate an axis if the accelerometer
#   direction is reversed (eg, "x,z,-y"). The default is "x,y,z".
#cs_pin:
#   The SPI enable pin for the sensor. This parameter must be
#   provided.
#spi_speed: 5000000
#   The SPI speed (in hz) to use when communicating with the chip.
#   The default is 5000000.
#spi_bus:
#spi_software_sclk_pin:
#spi_software_mosi_pin:
#spi_software_miso_pin:
#   These optional parameters allow one to customize the SPI settings
#   used to communicate with the chip.
>>>>>>> 91979756


######################################################################
# Config file helpers
######################################################################

# Board pin aliases. One may define aliases for the pins on a
# micro-controller. (If a micro-controller name is omitted in the
# board_pins config section name then it defaults to "mcu".)
#[board_pins mcu]
#aliases:
#   A comma separated list of "name=value" aliases to create for the
#   given micro-controller. For example, "EXP1_1=PE6" would create an
#   "EXP1_1" alias for the "PE6" pin. However, if "value" is enclosed
#   in "<>" then "name" is created as a reserved pin (for example,
#   "EXP1_9=<GND>" would reserve "EXP1_9"). This parameter must be
#   provided.

# Include file support. One may include additional config file from
# the main printer config file. Wildcards may also be used (eg,
# "configs/*.cfg").
#[include my_other_config.cfg]


######################################################################
# Bed probing hardware
######################################################################

# Z height probe. One may define this section to enable Z height
# probing hardware. When this section is enabled, PROBE and
# QUERY_PROBE extended g-code commands become available. The probe
# section also creates a virtual "probe:z_virtual_endstop" pin. One
# may set the stepper_z endstop_pin to this virtual pin on cartesian
# style printers that use the probe in place of a z endstop. If using
# "probe:z_virtual_endstop" then do not define a position_endstop in
# the stepper_z config section.
#[probe]
#pin: ar15
#   Probe detection pin. This parameter must be provided.
#x_offset: 0.0
#   The distance (in mm) between the probe and the nozzle along the
#   x-axis. The default is 0.
#y_offset: 0.0
#   The distance (in mm) between the probe and the nozzle along the
#   y-axis. The default is 0.
#z_offset:
#   The distance (in mm) between the bed and the nozzle when the probe
#   triggers. This parameter must be provided.
#speed: 5.0
#   Speed (in mm/s) of the Z axis when probing. The default is 5mm/s.
#samples: 1
#   The number of times to probe each point. The probed z-values will
#   be averaged. The default is to probe 1 time.
#sample_retract_dist: 2.0
#   The distance (in mm) to lift the toolhead between each sample (if
#   sampling more than once). The default is 2mm.
#lift_speed: 5.0
#   Speed (in mm/s) of the Z axis when lifting the probe between
#   samples. The default is to use the same value as the 'speed'
#   parameter.
#samples_result: average
#   The calculation method when sampling more than once - either
#   "median" or "average". The default is average.
#samples_tolerance: 0.100
#   The maximum Z distance (in mm) that a sample may differ from other
#   samples. If this tolerance is exceeded then either an error is
#   reported or the attempt is restarted (see
#   samples_tolerance_retries). The default is 0.100mm.
#samples_tolerance_retries: 0
#   The number of times to retry if a sample is found that exceeds
#   samples_tolerance. On a retry, all current samples are discarded
#   and the probe attempt is restarted. If a valid set of samples are
#   not obtained in the given number of retries then an error is
#   reported. The default is zero which causes an error to be reported
#   on the first sample that exceeds samples_tolerance.
#activate_gcode:
#   A list of G-Code commands to execute prior to each probe attempt.
#   See docs/Command_Templates.md for G-Code format. This may be
#   useful if the probe needs to be activated in some way. Do not
#   issue any commands here that move the toolhead (eg, G1). The
#   default is to not run any special G-Code commands on activation.
#deactivate_gcode:
#   A list of G-Code commands to execute after each probe attempt
#   completes. See docs/Command_Templates.md for G-Code format. Do not
#   issue any commands here that move the toolhead. The default is to
#   not run any special G-Code commands on deactivation.

# BLTouch probe. One may define this section (instead of a probe
# section) to enable a BLTouch probe. See the docs/BLTouch.md guide
# for further information on configuring a BLTouch. A virtual
# "probe:z_virtual_endstop" pin is also created (see the "probe"
# section above for the details).
#[bltouch]
#sensor_pin:
#   Pin connected to the BLTouch sensor pin. This parameter must be
#   provided.
#control_pin:
#   Pin connected to the BLTouch control pin. This parameter must be
#   provided.
#pin_move_time: 0.680
#   The amount of time (in seconds) to wait for the BLTouch pin to
#   move up or down. The default is 0.680 seconds.
#stow_on_each_sample: True
#   This determines if Klipper should command the pin to move up
#   between each probe attempt when performing a multiple probe
#   sequence. Read the directions in docs/BLTouch.md before setting
#   this to False. The default is True.
#probe_with_touch_mode: False
#   If this is set to True then Klipper will probe with the device in
#   "touch_mode". The default is False (probing in "pin_down" mode).
#pin_up_reports_not_triggered: True
#   Set if the BLTouch consistently reports the probe in a "not
#   triggered" state after a successful "pin_up" command. This should
#   be True for all genuine BLTouch devices. Read the directions in
#   docs/BLTouch.md before setting this to False. The default is True.
#pin_up_touch_mode_reports_triggered: True
#   Set if the BLTouch consistently reports a "triggered" state after
#   the commands "pin_up" followed by "touch_mode". This should be
#   True for all genuine BLTouch devices. Read the directions in
#   docs/BLTouch.md before setting this to False. The default is True.
#set_output_mode:
#   Request a specific sensor pin output mode on the BLTouch V3.0 (and
#   later). This setting should not be used on other types of probes.
#   Set to "5V" to request a sensor pin output of 5 Volts (only use if
#   the controller board needs 5V mode and is 5V tolerant on its input
#   signal line). Set to "OD" to request the sensor pin output use
#   open drain mode. The default is to not request an output mode.
#x_offset:
#y_offset:
#z_offset:
#speed:
#samples:
#sample_retract_dist:
#samples_result:
#samples_tolerance:
#samples_tolerance_retries:
#   See the "probe" section for information on these parameters.


######################################################################
# Additional micro-controllers
######################################################################

# Additional micro-controllers (one may define any number of sections
# with an "mcu" prefix). Additional micro-controllers introduce
# additional pins that may be configured as heaters, steppers, fans,
# etc.. For example, if an "[mcu extra_mcu]" section is introduced,
# then pins such as "extra_mcu:ar9" may then be used elsewhere in the
# config (where "ar9" is a hardware pin name or alias name on the
# given mcu).
#[mcu my_extra_mcu]
# See the "mcu" section in example.cfg for configuration parameters.


######################################################################
# Additional stepper motors and extruders
######################################################################

# Multi-stepper axes. On a cartesian style printer, the stepper
# controlling a given axis may have additional config blocks defining
# steppers that should be stepped in concert with the primary
# stepper. One may define any number of sections with a numeric suffix
# starting at 1 (for example, "stepper_z1", "stepper_z2", etc.).
#[stepper_z1]
#step_pin: ar36
#dir_pin: ar34
#enable_pin: !ar30
#step_distance: .005
#   See example.cfg for the definition of the above parameters.
#endstop_pin: ^ar19
#   If an endstop_pin is defined for the additional stepper then the
#   stepper will home until the endstop is triggered. Otherwise, the
#   stepper will home until the endstop on the primary stepper for the
#   axis is triggered.

# In a multi-extruder printer add an additional extruder section for
# each additional extruder. The additional extruder sections should be
# named "extruder1", "extruder2", "extruder3", and so on. See the
# "extruder" section in example.cfg for a description of available
# parameters.
#[extruder1]
#step_pin: ar36
#dir_pin: ar34
#...
#shared_heater:
#   If this extruder uses the same heater already defined for another
#   extruder then place the name of that extruder here.  For example,
#   should extruder3 and extruder4 share a heater then the extruder3
#   config section should define the heater and the extruder4 section
#   should specify "shared_heater: extruder3". The default is to not
#   reuse an existing heater.

# Support for cartesian printers with dual carriages on a single
# axis. The active carriage is set via the SET_DUAL_CARRIAGE extended
# g-code command. The "SET_DUAL_CARRIAGE CARRIAGE=1" command will
# activate the carriage defined in this section (CARRIAGE=0 will
# return activation to the primary carriage). Dual carriage support is
# typically combined with extra extruders - the SET_DUAL_CARRIAGE
# command is often called at the same time as the ACTIVATE_EXTRUDER
# command. Be sure to park the carriages during deactivation.
#[dual_carriage]
#axis:
#   The axis this extra carriage is on (either x or y). This parameter
#   must be provided.
#step_pin:
#dir_pin:
#enable_pin:
#step_distance:
#endstop_pin:
#position_endstop:
#position_min:
#position_max:
#   See the example.cfg for the definition of the above parameters.

# Support for additional steppers synchronized to the movement of an
# extruder (one may define any number of sections with an
# "extruder_stepper" prefix).
#[extruder_stepper my_extra_stepper]
#extruder: extruder
#   The extruder this stepper is synchronized to. The default is
#   "extruder".
#step_pin:
#dir_pin:
#enable_pin:
#step_distance:
#   See the "extruder" section in example.cfg for the definition of
#   the above parameters.

# Manual steppers (one may define any number of sections with a
# "manual_stepper" prefix). These are steppers that are controlled by
# the MANUAL_STEPPER g-code command. For example: "MANUAL_STEPPER
# STEPPER=my_stepper MOVE=10 SPEED=5". See the docs/G-Codes.md file
# for a description of the MANUAL_STEPPER command. The steppers are
# not connected to the normal printer kinematics.
#[manual_stepper my_stepper]
#step_pin:
#dir_pin:
#enable_pin:
#step_distance:
#   See the "[stepper_x]" section in example.cfg for a description of
#   these parameters.
#velocity:
#   Set the default velocity (in mm/s) for the stepper. This value
#   will be used if a MANUAL_STEPPER command does not specify a SPEED
#   parameter. The default is 5mm/s.
#accel:
#   Set the default acceleration (in mm/s^2) for the stepper. An
#   acceleration of zero will result in no acceleration. This value
#   will be used if a MANUAL_STEPPER command does not specify an ACCEL
#   parameter. The default is zero.
#endstop_pin:
#   Endstop switch detection pin. If specified, then one may perform
#   "homing moves" by adding a STOP_ON_ENDSTOP parameter to
#   MANUAL_STEPPER movement commands.


######################################################################
# Heaters and temperature sensors
######################################################################

# Heater and temperature sensor verification. Heater verification is
# automatically enabled for each heater that is configured on the
# printer. Use verify_heater sections to change the default settings.
#[verify_heater heater_config_name]
#max_error: 120
#   The maximum "cumulative temperature error" before raising an
#   error. Smaller values result in stricter checking and larger
#   values allow for more time before an error is reported.
#   Specifically, the temperature is inspected once a second and if it
#   is close to the target temperature then an internal "error
#   counter" is reset; otherwise, if the temperature is below the
#   target range then the counter is increased by the amount the
#   reported temperature differs from that range. Should the counter
#   exceed this "max_error" then an error is raised. The default is
#   120.
#check_gain_time:
#   This controls heater verification during initial heating. Smaller
#   values result in stricter checking and larger values allow for
#   more time before an error is reported. Specifically, during
#   initial heating, as long as the heater increases in temperature
#   within this time frame (specified in seconds) then the internal
#   "error counter" is reset. The default is 20 seconds for extruders
#   and 60 seconds for heater_bed.
#hysteresis: 5
#   The maximum temperature difference (in Celsius) to a target
#   temperature that is considered in range of the target. This
#   controls the max_error range check. It is rare to customize this
#   value. The default is 5.
#heating_gain: 2
#   The minimum temperature (in Celsius) that the heater must increase
#   by during the check_gain_time check. It is rare to customize this
#   value. The default is 2.

# Tool to disable heaters when homing or probing an axis
#[homing_heaters]
#steppers:
#   A comma separated list of steppers that should cause heaters to be
#   disabled. The default is to disable heaters for any homing/probing
#   move.
#   Typical example: stepper_z
#heaters:
#   A comma separated list of heaters to disable during homing/probing
#   moves. The default is to disable all heaters.
#   Typical example: extruder, heater_bed

# MAXxxxxx serial peripheral interface (SPI) temperature based
# sensors. The following parameters are available in heater sections
# that use one of these sensor types.
#[extruder]
# See the "extruder" section in example.cfg for a description of
# heater parameters. The parameters below describe sensor parameters.
#sensor_type:
#   One of "MAX6675", "MAX31855", "MAX31856", or "MAX31865".
#spi_speed: 4000000
#   The SPI speed (in hz) to use when communicating with the chip.
#   The default is 4000000.
#spi_bus:
#spi_software_sclk_pin:
#spi_software_mosi_pin:
#spi_software_miso_pin:
#   These optional parameters allow one to customize the SPI settings
#   used to communicate with the chip.
#sensor_pin:
#   The chip select line for the sensor chip. This parameter must be
#   provided.
#tc_type: K
#tc_use_50Hz_filter: False
#tc_averaging_count: 1
#   The above parameters control the sensor parameters of MAX31856
#   chips. The defaults for each parameter are next to the parameter
#   name in the above list.
#rtd_nominal_r: 100
#rtd_reference_r: 430
#rtd_num_of_wires: 2
#rtd_use_50Hz_filter: False
#   The above parameters control the sensor parameters of MAX31865
#   chips. The defaults for each parameter are next to the parameter
#   name in the above list.

# Common temperature amplifiers. The following parameters are
# available in heater sections that use one of these sensors.
#[extruder]
# See the "extruder" section in example.cfg for a description of
# heater parameters. The parameters below describe sensor parameters.
#sensor_type:
#   One of "PT100 INA826", "AD595", "AD597", "AD8494", "AD8495",
#   "AD8496", or "AD8497".
#sensor_pin:
#   Analog input pin connected to the sensor. This parameter must be
#   provided.
#adc_voltage: 5.0
#   The ADC comparison voltage (in Volts). The default is 5 volts.
#voltage_offset: 0
#   The ADC voltage offset (in Volts). The default is 0.

# Directly connected PT1000 sensor. The following parameters are
# available in heater sections that use one of these sensors.
#[extruder]
# See the "extruder" section in example.cfg for a description of
# heater parameters. The parameters below describe sensor parameters.
#sensor_type: PT1000
#sensor_pin:
#   Analog input pin connected to the sensor. This parameter must be
#   provided.
#pullup_resistor: 4700
#   The resistance (in ohms) of the pullup attached to the sensor. The
#   default is 4700 ohms.

# Custom thermistors (one may define any number of sections with a
# "thermistor" prefix). A custom thermistor may be used in the
# sensor_type field of a heater config section. (For example, if one
# defines a "[thermistor my_thermistor]" section then one may use a
# "sensor_type: my_thermistor" when defining a heater.) Be sure to
# place the thermistor section in the config file above its first use
# in a heater section.
#[thermistor my_thermistor]
#temperature1:
#resistance1:
#temperature2:
#resistance2:
#temperature3:
#resistance3:
#   Three resistance measurements (in Ohms) at the given temperatures
#   (in Celsius). The three measurements will be used to calculate the
#   Steinhart-Hart coefficients for the thermistor. These parameters
#   must be provided when using Steinhart-Hart to define the
#   thermistor.
#beta:
#   Alternatively, one may define temperature1, resistance1, and beta
#   to define the thermistor parameters. This parameter must be
#   provided when using "beta" to define the thermistor.

# Custom ADC temperature sensors (one may define any number of
# sections with an "adc_temperature" prefix). This allows one to
# define a custom temperature sensor that measures a voltage on an
# Analog to Digital Converter (ADC) pin and uses linear interpolation
# between a set of configured temperature/voltage (or
# temperature/resistance) measurements to determine the temperature.
# The resulting sensor can be used as a sensor_type in a heater
# section. (For example, if one defines a "[adc_temperature
# my_sensor]" section then one may use a "sensor_type: my_sensor" when
# defining a heater.) Be sure to place the sensor section in the
# config file above its first use in a heater section.
#[adc_temperature my_sensor]
#temperature1:
#voltage1:
#temperature2:
#voltage2:
#...
#   A set of temperatures (in Celsius) and voltages (in Volts) to use
#   as reference when converting a temperature. A heater section using
#   this sensor may also specify adc_voltage and voltage_offset
#   parameters to define the ADC voltage (see "Common temperature
#   amplifiers" section above for details). At least two measurements
#   must be provided.
#temperature1:
#resistance1:
#temperature2:
#resistance2:
#...
#   Alternatively one may specify a set of temperatures (in Celsius)
#   and resistance (in Ohms) to use as reference when converting a
#   temperature. A heater section using this sensor may also specify a
#   pullup_resistor parameter (see example.cfg for details). At least
#   two measurements must be provided.

# BME280 two wire interface (I2C) environmental sensor.  Note that this
# sensor is not intended for use with extruders and heater beds, but rather
# for montitoring ambient temperature (C), pressure (hPa), and relative
# humidity. See sample-macros.cfg for a gcode_macro that may be used to report
# pressure and humidity in addition to temperature.
#[temperature_sensor my_sensor]
# See the "temperature_sensor" section below for a description of its
# parameters. The parameters below describe BME280 sensor parameters.
#sensor_type:
#   Must be "BME280"
#i2c_address:
#  Default is 118 (0x76).  Some BME280 sensors have an address of 119 (0x77).
#i2c_mcu:
#  MCU the sensor is connected to.  Default is the primary mcu.
#i2c_bus:
#  The I2C bus the sensor is connected to.  On some MCU platforms the default
#  is bus 0.  On platforms without bus 0 this parameter is required.
#i2c_speed:
#  The I2C speed (in Hz) to use when communicating with the sensor.  Default
#  is 100000.  On some MCUs changing this value has no effect.

# HTU21D family two wire interface (I2C) environmental sensor.
# Note that this sensor is not intended for use with extruders and heater beds,
# but rather for montitoring ambient temperature (C) and relative humidity.
# See sample-macros.cfg for a gcode_macro that may be used to report humidity
# in addition to temperature.
#[temperature_sensor my_sensor]
# See the "temperature_sensor" section below for a description of its
# parameters. The parameters below describe HTU21D family sensor parameters.
#sensor_type:
#   Must be "HTU21D" , "SI7013", "SI7020", "SI7021" or "SHT21"
#i2c_address:
#  Default is 64 (0x40).
#i2c_mcu:
#  MCU the sensor is connected to.  Default is the primary mcu.
#i2c_bus:
#  The I2C bus the sensor is connected to.  On some MCU platforms the default
#  is bus 0.  On platforms without bus 0 this parameter is required.
#i2c_speed:
#  The I2C speed (in Hz) to use when communicating with the sensor.  Default
#  is 100000.  On some MCUs changing this value has no effect.
#htu21d_hold_master:
#   If the sensor can hold the I2C buf while reading. If True no other bus
#   comunication can be performed while reading is in progress.Default is False
#htu21d_resolution:
#   The resolution of temperature and humidity reading.
#   Valid values are:
#    'TEMP14_HUM12' -> 14bit for Temp and 12bit for humidity
#    'TEMP13_HUM10' -> 13bit for Temp and 10bit for humidity
#    'TEMP12_HUM08' -> 12bit for Temp and 08bit for humidity
#    'TEMP11_HUM11' -> 11bit for Temp and 11bit for humidity
#   Default is: "TEMP11_HUM11"
#htu21d_report_time:
#   interval in seconds between readings. Default is 30

# LM75/LM75A two wire (I2C) connected temperature sensors.
# These sensors have range up to 125 C, so are usable for e.g. chamber
# temperature monitoring. They can also function as simple
# fan/heater controllers but this mode is not used here.
#[temperature_sensor my_sensor]
# See the "temperature_sensor" section below for a description of its
# parameters. The parameters below describe LM75 family sensor parameters.
#sensor_type:
#   Must be "LM75"
#i2c_address:
#  Default is 72 (0x48). Normal range is 72-79 (0x48-0x4F) and the 3 low
#  bits of the address are configured via pins on the chip (usually
#  with jumpers or hard wired).
#i2c_mcu:
#  MCU the sensor is connected to.  Default is the primary mcu.
#i2c_bus:
#  The I2C bus the sensor is connected to.  On some MCU platforms the default
#  is bus 0.  On platforms without bus 0 this parameter is required.
#i2c_speed:
#  The I2C speed (in Hz) to use when communicating with the sensor.  Default
#  is 100000.  On some MCUs changing this value has no effect.
#lm75_report_time:
#   interval in seconds between readings. Default is 0.8, with minimum 0.5

# Generic heaters (one may define any number of sections with a
# "heater_generic" prefix). These heaters behave similarly to standard
# heaters (extruders, heated beds). Use the SET_HEATER_TEMPERATURE
# command (see docs/G-Codes.md for details) to set the target
# temperature.
#[heater_generic my_generic_heater]
#gcode_id: C
#   The id to use when reporting the temperature in the M105 command.
#   This parameter must be provided.
#heater_pin:
#max_power:
#sensor_type:
#sensor_pin:
#smooth_time:
#control:
#pid_Kp:
#pid_Ki:
#pid_Kd:
#pid_integral_max:
#pwm_cycle_time:
#min_temp:
#max_temp:
#   See the heater section in example.cfg for the definition of the
#   above parameters.

# Generic temperature sensors. One can define any number of additional
# temperature sensors that are reported via the M105 command.
#[temperature_sensor my_sensor]
#sensor_type:
#sensor_pin:
#min_temp:
#max_temp:
#   See the heater section in example.cfg for the definition of the
#   above parameters.
#gcode_id:
#   See the heater_generic section above for the definition of this
#   parameter.


######################################################################
# Additional fans
######################################################################

# Heater cooling fans (one may define any number of sections with a
# "heater_fan" prefix). A "heater fan" is a fan that will be enabled
# whenever its associated heater is active. By default, a heater_fan
# has a shutdown_speed equal to max_power.
#[heater_fan my_nozzle_fan]
#pin:
#max_power:
#shutdown_speed:
#cycle_time:
#hardware_pwm:
#kick_start_time:
#   See the "fan" section in example.cfg for a description of the
#   above parameters.
#heater: extruder
#   Name of the config section defining the heater that this fan is
#   associated with. If a comma separated list of heater names is
#   provided here, then the fan will be enabled when any of the given
#   heaters are enabled. The default is "extruder".
#heater_temp: 50.0
#   A temperature (in Celsius) that the heater must drop below before
#   the fan is disabled. The default is 50 Celsius.
#fan_speed: 1.0
#   The fan speed (expressed as a value from 0.0 to 1.0) that the fan
#   will be set to when its associated heater is enabled. The default
#   is 1.0

# Controller cooling fan (one may define any number of sections with a
# "controller_fan" prefix). A "controller fan" is a fan that will be
# enabled whenever its associated heater or any configured stepper
# driver is active. The fan will stop, whenever an idle_timeout is
# reached to ensure no overheating will occur after deactivating a
# watched component.
#[controller_fan my_controller_fan]
#pin:
#max_power:
#shutdown_speed:
#cycle_time:
#hardware_pwm:
#kick_start_time:
#   See the "fan" section in example.cfg for a description of the
#   above parameters.
#fan_speed: 1.0
#   The fan speed (expressed as a value from 0.0 to 1.0) that the fan
#   will be set to when a heater or stepper driver is active.
#   The default is 1.0
#idle_timeout:
#   The ammount of time (in seconds) after a stepper driver or heater
#   was active and the fan should be kept running. The default
#   is 30 seconds.
#idle_speed:
#   The fan speed (expressed as a value from 0.0 to 1.0) that the fan
#   will be set to when a heater or stepper driver was active and before
#   the idle_timeout is reached. The default is fan_speed.
#heater:
#   Name of the config section defining the heater that this fan is
#   associated with. If a comma separated list of heater names is
#   provided here, then the fan will be enabled when any of the given
#   heaters are enabled. The default is "extruder".

# Temperature-triggered cooling fans (one may define any number of
# sections with a "temperature_fan" prefix). A "temperature fan" is a
# fan that will be enabled whenever its associated sensor is above a
# set temperature. By default, a temperature_fan has a shutdown_speed
# equal to max_power.
#[temperature_fan my_temp_fan]
#pin:
#max_power:
#shutdown_speed:
#cycle_time:
#hardware_pwm:
#kick_start_time:
#   See the "fan" section in example.cfg for a description of the
#   above parameters.
#sensor_type: EPCOS 100K B57560G104F
#sensor_pin: analog13
#   See the "heater" section for details about the sensor_type and
#   sensor_pin parameters.
#min_temp: 0
#max_temp: 100
#   The maximum range of valid temperatures (in Celsius) that the
#   sensor must remain within. This controls a safety feature
#   implemented in the micro-controller code - should the measured
#   temperature ever fall outside this range then the micro-controller
#   will go into a shutdown state. Set this range just wide enough so
#   that reasonable temperatures do not result in an error. These
#   parameters must be provided.
#target_temp: 40.0
#   A temperature (in Celsius) that will be the target temperature.
#   The default is 40 degrees.
#max_speed: 1.0
#   The fan speed (expressed as a value from 0.0 to 1.0) that the fan
#   will be set to when the sensor temperature exceeds the set value.
#   The default is 1.0.
#min_speed: 0.3
#   The minimum fan speed (expressed as a value from 0.0 to 1.0) that
#   the fan will be set to for PID temperature fans.
#   The default is 0.3.
#control: watermark
#   Control algorithm (either watermark or pid). This parameter must
#   be provided.
#pid_Kp: 40
#   Kp is the "proportional" constant for the pid. This parameter must
#   be provided for PID temperature fans.
#pid_Ki: 0.2
#   Ki is the "integral" constant for the pid. This parameter must be
#   provided for PID temperature fans.
#pid_Kd: 0.1
#   Kd is the "derivative" constant for the pid. This parameter must
#   be provided for PID temperature fans.
#pid_deriv_time: 2.0
#   A time value (in seconds) over which the derivative in the pid
#   will be smoothed to reduce the impact of measurement noise. The
#   default is 2 seconds.
#pid_integral_max:
#   The maximum "windup" the integral term may accumulate. The default
#   is to use the same value as max_power.
#gcode_id:
#   If set, the temperature will be reported in M105 queries using the
#   given id. The default is to not report the temperature via M105.


# Manually controlled fan (one may define any number of sections with a
# "fan_generic" prefix). The speed of a manually controlled fan is set with the
# SET_FAN_SPEED gcode command.
#[fan_generic extruder_partfan]
#   Options are the same as for the [fan] section

######################################################################
# Additional servos, LEDs, buttons, and other pins
######################################################################

# Servos (one may define any number of sections with a "servo"
# prefix). The servos may be controlled using the SET_SERVO g-code
# command. For example: SET_SERVO SERVO=my_servo ANGLE=180
#[servo my_servo]
#pin: ar7
#   PWM output pin controlling the servo. This parameter must be
#   provided.
#maximum_servo_angle: 180
#   The maximum angle (in degrees) that this servo can be set to. The
#   default is 180 degrees.
#minimum_pulse_width: 0.001
#   The minimum pulse width time (in seconds). This should correspond
#   with an angle of 0 degrees. The default is 0.001 seconds.
#maximum_pulse_width: 0.002
#   The maximum pulse width time (in seconds). This should correspond
#   with an angle of maximum_servo_angle. The default is 0.002
#   seconds.
#initial_angle:
#   Initial angle (in degrees) to set the servo to. The default is to
#   not send any signal at startup.
#initial_pulse_width:
#   Initial pulse width time (in seconds) to set the servo to. (This
#   is only valid if initial_angle is not set.) The default is to not
#   send any signal at startup.

# Neopixel (aka WS2812) LED support (one may define any number of
# sections with a "neopixel" prefix). One may set the LED color via
# "SET_LED LED=my_neopixel RED=0.1 GREEN=0.1 BLUE=0.1" type extended
# g-code commands.
#[neopixel my_neopixel]
#pin:
#   The pin connected to the neopixel. This parameter must be
#   provided.
#chain_count:
#   The number of Neopixel chips that are "daisy chained" to the
#   provided pin. The default is 1 (which indicates only a single
#   Neopixel is connected to the pin).
#color_order_GRB: True
#   Set the pixel order to green, red, blue. If using the WS2811 chip
#   (in 800Khz mode) then set this to False. The default is True.
#initial_RED: 0.0
#initial_GREEN: 0.0
#initial_BLUE: 0.0
#   Sets the initial LED color of the Neopixel. Each value should be
#   between 0.0 and 1.0. The default for each color is 0.

# Dotstar (aka APA102) LED support (one may define any number of
# sections with a "dotstar" prefix). One may set the LED color via
# "SET_LED LED=my_dotstar RED=0.1 GREEN=0.1 BLUE=0.1" type extended
# g-code commands.
#[dotstar my_dotstar]
#data_pin:
#   The pin connected to the data line of the dotstar. This parameter
#   must be provided.
#clock_pin:
#   The pin connected to the clock line of the dotstar. This parameter
#   must be provided.
#chain_count:
#initial_RED: 0.0
#initial_GREEN: 0.0
#initial_BLUE: 0.0
#   See the "neopixel" section for information on these parameters.

# Execute gcode when a button is pressed or released (or when a pin
# changes state). You can check the state of the button by using
# QUERY_BUTTON button=my_gcode_button
#[gcode_button my_gcode_button]
#pin:
#   The pin on which the button is connected. This parameter must be
#   provided.
#press_gcode:
#   A list of G-Code commands to execute when the button is pressed.
#   G-Code templates are supported. This parameter must be provided.
#release_gcode:
#   A list of G-Code commands to execute when the button is released.
#   G-Code templates are supported. The default is to not run any
#   commands on a button release.

# Run-time configurable output pins (one may define any number of
# sections with an "output_pin" prefix). Pins configured here will be
# setup as output pins and one may modify them at run-time using
# "SET_PIN PIN=my_pin VALUE=.1" type extended g-code commands.
#[output_pin my_pin]
#pin:
#   The pin to configure as an output. This parameter must be
#   provided.
#pwm: False
#   Set if the output pin should be capable of pulse-width-modulation.
#   If this is true, the value fields should be between 0 and 1; if it
#   is false the value fields should be either 0 or 1. The default is
#   False.
#static_value:
#   If this is set, then the pin is assigned to this value at startup
#   and the pin can not be changed during runtime. A static pin uses
#   slightly less ram in the micro-controller. The default is to use
#   runtime configuration of pins.
#value:
#   The value to initially set the pin to during MCU configuration.
#   The default is 0 (for low voltage).
#shutdown_value:
#   The value to set the pin to on an MCU shutdown event. The default
#   is 0 (for low voltage).
#cycle_time: 0.100
#   The amount of time (in seconds) per PWM cycle. It is recommended
#   this be 10 milliseconds or greater when using software based PWM.
#   The default is 0.100 seconds for pwm pins.
#hardware_pwm: False
#   Enable this to use hardware PWM instead of software PWM. When
#   using hardware PWM the actual cycle time is constrained by the
#   implementation and may be significantly different than the
#   requested cycle_time. The default is False.
#scale:
#   This parameter can be used to alter how the 'value' and
#   'shutdown_value' parameters are interpreted for pwm pins. If
#   provided, then the 'value' parameter should be between 0.0 and
#   'scale'. This may be useful when configuring a PWM pin that
#   controls a stepper voltage reference. The 'scale' can be set to
#   the equivalent stepper amperage if the PWM were fully enabled, and
#   then the 'value' parameter can be specified using the desired
#   amperage for the stepper. The default is to not scale the 'value'
#   parameter.

# Statically configured digital output pins (one may define any number
# of sections with a "static_digital_output" prefix). Pins configured
# here will be setup as a GPIO output during MCU configuration. They
# can not be changed at run-time.
#[static_digital_output my_output_pins]
#pins:
#   A comma separated list of pins to be set as GPIO output pins. The
#   pin will be set to a high level unless the pin name is prefaced
#   with "!". This parameter must be provided.

# Multiple pin outputs (one may define any number of sections with a
# "multi_pin" prefix). A multi_pin output creates an internal pin
# alias that can modify multiple output pins each time the alias pin
# is set. For example, one could define a "[multi_pin my_fan]" object
# containing two pins and then set "pin=multi_pin:my_fan" in the
# "[fan]" section - on each fan change both output pins would be
# updated. These aliases may not be used with stepper motor pins.
#[multi_pin my_multi_pin]
#pins:
#   A comma separated list of pins associated with this alias. This
#   parameter must be provided.


######################################################################
# TMC stepper driver configuration
######################################################################

# Configure a TMC2130 stepper motor driver via SPI bus. To use this
# feature, define a config section with a "tmc2130" prefix followed by
# the name of the corresponding stepper config section (for example,
# "[tmc2130 stepper_x]").
#[tmc2130 stepper_x]
#cs_pin:
#   The pin corresponding to the TMC2130 chip select line. This pin
#   will be set to low at the start of SPI messages and raised to high
#   after the message completes. This parameter must be provided.
#spi_bus:
#spi_speed:
#spi_software_sclk_pin:
#spi_software_mosi_pin:
#spi_software_miso_pin:
#   These optional parameters allow one to customize the SPI settings
#   used to communicate with the chip.
#microsteps:
#   The number of microsteps to configure the driver to use. Valid
#   values are 1, 2, 4, 8, 16, 32, 64, 128, 256. This parameter must
#   be provided.
#interpolate: True
#   If true, enable step interpolation (the driver will internally
#   step at a rate of 256 micro-steps). The default is True.
#run_current:
#   The amount of current (in amps) to configure the driver to use
#   during stepper movement. This parameter must be provided.
#hold_current:
#   The amount of current (in amps) to configure the driver to use
#   when the stepper is not moving. The default is to use the same
#   value as run_current.
#sense_resistor: 0.110
#   The resistance (in ohms) of the motor sense resistor. The default
#   is 0.110 ohms.
#stealthchop_threshold: 0
#   The velocity (in mm/s) to set the "stealthChop" threshold to. When
#   set, "stealthChop" mode will be enabled if the stepper motor
#   velocity is below this value. The default is 0, which disables
#   "stealthChop" mode.
#driver_IHOLDDELAY: 8
#driver_TPOWERDOWN: 0
#driver_TBL: 1
#driver_TOFF: 4
#driver_HEND: 7
#driver_HSTRT: 0
#driver_PWM_AUTOSCALE: True
#driver_PWM_FREQ: 1
#driver_PWM_GRAD: 4
#driver_PWM_AMPL: 128
#driver_SGT: 0
#   Set the given register during the configuration of the TMC2130
#   chip. This may be used to set custom motor parameters. The
#   defaults for each parameter are next to the parameter name in the
#   above list.
#diag0_pin:
#diag1_pin:
#   The micro-controller pin attached to one of the DIAG lines of the
#   TMC2130 chip. Only a single diag pin should be specified.
#   Setting this creates a "tmc2130_stepper_x:virtual_endstop" virtual
#   pin which may be used as the stepper's endstop_pin. Doing this
#   enables "sensorless homing". (Be sure to also set driver_SGT to an
#   appropriate sensitivity value.) The default is to not enable
#   sensorless homing. See docs/Sensorless_Homing.md for details on
#   how to configure this.

# Configure a TMC2208 (or TMC2224) stepper motor driver via single
# wire UART. To use this feature, define a config section with a
# "tmc2208" prefix followed by the name of the corresponding stepper
# config section (for example, "[tmc2208 stepper_x]").
#[tmc2208 stepper_x]
#uart_pin:
#   The pin connected to the TMC2208 PDN_UART line. This parameter
#   must be provided.
#tx_pin:
#   If using separate receive and transmit lines to communicate with
#   the driver then set uart_pin to the receive pin and tx_pin to the
#   transmit pin. The default is to use uart_pin for both reading and
#   writing.
#select_pins:
#   A comma separated list of pins to set prior to accessing the
#   tmc2208 UART. This may be useful for configuring an analog mux for
#   UART communication. The default is to not configure any pins.
#microsteps:
#   The number of microsteps to configure the driver to use. Valid
#   values are 1, 2, 4, 8, 16, 32, 64, 128, 256. This parameter must
#   be provided.
#interpolate: True
#   If true, enable step interpolation (the driver will internally
#   step at a rate of 256 micro-steps). The default is True.
#run_current:
#   The amount of current (in amps) to configure the driver to use
#   during stepper movement. This parameter must be provided.
#hold_current:
#   The amount of current (in amps) to configure the driver to use
#   when the stepper is not moving. The default is to use the same
#   value as run_current.
#sense_resistor: 0.110
#   The resistance (in ohms) of the motor sense resistor. The default
#   is 0.110 ohms.
#stealthchop_threshold: 0
#   The velocity (in mm/s) to set the "stealthChop" threshold to. When
#   set, "stealthChop" mode will be enabled if the stepper motor
#   velocity is below this value. The default is 0, which disables
#   "stealthChop" mode.
#driver_IHOLDDELAY: 8
#driver_TPOWERDOWN: 20
#driver_TBL: 2
#driver_TOFF: 3
#driver_HEND: 0
#driver_HSTRT: 5
#driver_PWM_AUTOGRAD: True
#driver_PWM_AUTOSCALE: True
#driver_PWM_LIM: 12
#driver_PWM_REG: 8
#driver_PWM_FREQ: 1
#driver_PWM_GRAD: 14
#driver_PWM_OFS: 36
#   Set the given register during the configuration of the TMC2208
#   chip. This may be used to set custom motor parameters. The
#   defaults for each parameter are next to the parameter name in the
#   above list.

# Configure a TMC2209 stepper motor driver via single wire UART. To
# use this feature, define a config section with a "tmc2209" prefix
# followed by the name of the corresponding stepper config section
# (for example, "[tmc2209 stepper_x]").
#[tmc2209 stepper_x]
#uart_pin:
#tx_pin:
#select_pins:
#microsteps:
#interpolate: True
#run_current:
#hold_current:
#sense_resistor: 0.110
#stealthchop_threshold: 0
#   See the tmc2208 section above for the definition of these
#   parameters.
#uart_address:
#   The address of the TMC2209 chip for UART messages (an integer
#   between 0 and 3). This is typically used when multiple TMC2209
#   chips are connected to the same UART pin. The default is zero.
#driver_IHOLDDELAY: 8
#driver_TPOWERDOWN: 20
#driver_TBL: 2
#driver_TOFF: 3
#driver_HEND: 0
#driver_HSTRT: 5
#driver_PWM_AUTOGRAD: True
#driver_PWM_AUTOSCALE: True
#driver_PWM_LIM: 12
#driver_PWM_REG: 8
#driver_PWM_FREQ: 1
#driver_PWM_GRAD: 14
#driver_PWM_OFS: 36
#driver_SGTHRS: 0
#   Set the given register during the configuration of the TMC2209
#   chip. This may be used to set custom motor parameters. The
#   defaults for each parameter are next to the parameter name in the
#   above list.
#diag_pin:
#   The micro-controller pin attached to the DIAG line of the TMC2209
#   chip. Setting this creates a "tmc2209_stepper_x:virtual_endstop"
#   virtual pin which may be used as the stepper's endstop_pin. Doing
#   this enables "sensorless homing". (Be sure to also set
#   driver_SGTHRS to an appropriate sensitivity value.) The default is
#   to not enable sensorless homing.

# Configure a TMC2660 stepper motor driver via SPI bus. To use this
# feature, define a config section with a tmc2660 prefix followed by
# the name of the corresponding stepper config section (for example,
# "[tmc2660 stepper_x]").
#[tmc2660 stepper_x]
#cs_pin:
#   The pin corresponding to the TMC2660 chip select line. This pin
#   will be set to low at the start of SPI messages and set to high
#   after the message transfer completes. This parameter must be provided.
#spi_bus:
#   Select the SPI bus the TMC2660 stepper driver is connected to.
#   This depends on the physical connections on your board, as well as
#   the SPI implementation of your particular micro-controller. The
#   default is to use the default micro-controller spi bus.
#spi_speed: 4000000
#   SPI bus frequency used to communicate with the TMC2660 stepper
#   driver. The default is 4000000.
#spi_software_sclk_pin:
#spi_software_mosi_pin:
#spi_software_miso_pin:
#   These optional parameters allow one to customize the SPI settings
#   used to communicate with the chip.
#microsteps:
#   The number of microsteps to configure the driver to use. Valid
#   values are 1, 2, 4, 8, 16, 32, 64, 128, 256. This parameter must
#   be provided.
#interpolate: True
#   If true, enable step interpolation (the driver will internally
#   step at a rate of 256 micro-steps). This only works if microsteps
#   is set to 16. The default is True.
#run_current:
#   The amount of current (in ampere) used by the driver during stepper
#   movement. This parameter must be provided.
#sense_resistor:
#   The resistance (in ohms) of the motor sense resistor. This parameter
#   must be provided.
#idle_current_percent: 100
#   The percentage of the run_current the stepper driver will be
#   lowered to when the idle timeout expires (you need to set up the
#   timeout using a [idle_timeout] config section). The current will
#   be raised again once the stepper has to move again. Make sure to
#   set this to a high enough value such that the steppers do not lose
#   their position. There is also small delay until the  current is
#   raised again, so take this into account when commanding fast moves
#   while the stepper is idling. The default is 100 (no reduction).
#driver_TBL: 2
#driver_RNDTF: 0
#driver_HDEC: 0
#driver_CHM: 0
#driver_HEND: 3
#driver_HSTRT: 3
#driver_TOFF: 4
#driver_SEIMIN: 0
#driver_SEDN: 0
#driver_SEMAX: 0
#driver_SEUP: 0
#driver_SEMIN: 0
#driver_SFILT: 1
#driver_SGT: 0
#driver_SLPH: 0
#driver_SLPL: 0
#driver_DISS2G: 0
#driver_TS2G: 3
#   Set the given parameter during the configuration of the TMC2660
#   chip. This may be used to set custom driver parameters. The
#   defaults for each parameter are next to the parameter name in the
#   list above. See the TMC2660 datasheet about what each parameter
#   does and what the restrictions on parameter combinations are.
#   Be especially aware of the CHOPCONF register, where setting CHM to
#   either 0 or one will lead to layout changes (the first bit of HDEC)
#   is interpreted as the MSB of HSTRT in this case).

# Configure a TMC5160 stepper motor driver via SPI bus. To use this
# feature, define a config section with a "tmc5160" prefix followed by
# the name of the corresponding stepper config section (for example,
# "[tmc5160 stepper_x]").
#[tmc5160 stepper_x]
#cs_pin:
#   The pin corresponding to the TMC5160 chip select line. This pin
#   will be set to low at the start of SPI messages and raised to high
#   after the message completes. This parameter must be provided.
#spi_bus:
#spi_speed:
#spi_software_sclk_pin:
#spi_software_mosi_pin:
#spi_software_miso_pin:
#   These optional parameters allow one to customize the SPI settings
#   used to communicate with the chip.
#microsteps:
#   The number of microsteps to configure the driver to use. Valid
#   values are 1, 2, 4, 8, 16, 32, 64, 128, 256. This parameter must
#   be provided.
#interpolate: True
#   If true, enable step interpolation (the driver will internally
#   step at a rate of 256 micro-steps). The default is True.
#run_current:
#   The amount of current (in amps) to configure the driver to use
#   during stepper movement. This parameter must be provided.
#hold_current:
#   The amount of current (in amps) to configure the driver to use
#   when the stepper is not moving. The default is to use the same
#   value as run_current.
#sense_resistor: 0.075
#   The resistance (in ohms) of the motor sense resistor. The default
#   is 0.075 ohms.
#stealthchop_threshold: 0
#   The velocity (in mm/s) to set the "stealthChop" threshold to. When
#   set, "stealthChop" mode will be enabled if the stepper motor
#   velocity is below this value. The default is 0, which disables
#   "stealthChop" mode. Try to reexperience this with tmc5160.
#   Values can be much higher than other tmcs.
#driver_IHOLDDELAY: 6
#driver_TPOWERDOWN: 10
#driver_TBL: 2
#driver_TOFF: 3
#driver_HEND: 2
#driver_HSTRT: 5
#driver_FD3: 0
#driver_TPFD: 4
#driver_CHM: 0
#driver_VHIGHFS: 0
#driver_VHIGHCHM: 0
#driver_DISS2G: 0
#driver_DISS2VS: 0
#driver_PWM_AUTOSCALE: True
#driver_PWM_AUTOGRAD: True
#driver_PWM_FREQ: 0
#driver_FREEWHEEL: 0
#driver_PWM_GRAD: 0
#driver_PWM_OFS: 30
#driver_PWM_REG: 4
#driver_PWM_LIM: 12
#driver_SGT: 0
#driver_SEMIN: 0
#driver_SEUP: 0
#driver_SEMAX: 0
#driver_SEDN: 0
#driver_SEIMIN: 0
#driver_SFILT: 0
#   Set the given register during the configuration of the TMC5160
#   chip. This may be used to set custom motor parameters. The
#   defaults for each parameter are next to the parameter name in the
#   above list.
#diag0_pin:
#diag1_pin:
#   The micro-controller pin attached to one of the DIAG lines of the
#   TMC5160 chip. Only a single diag pin should be specified.
#   Setting this creates a "tmc5160_stepper_x:virtual_endstop" virtual
#   pin which may be used as the stepper's endstop_pin. Doing this
#   enables "sensorless homing". (Be sure to also set driver_SGT to an
#   appropriate sensitivity value.) The default is to not enable
#   sensorless homing. See docs/Sensorless_Homing.md for details on
#   how to configure this.


######################################################################
# Run-time stepper motor current configuration
######################################################################

# Statically configured AD5206 digipots connected via SPI bus (one may
# define any number of sections with an "ad5206" prefix).
#[ad5206 my_digipot]
#enable_pin:
#   The pin corresponding to the AD5206 chip select line. This pin
#   will be set to low at the start of SPI messages and raised to high
#   after the message completes. This parameter must be provided.
#spi_bus:
#spi_speed:
#spi_software_sclk_pin:
#spi_software_mosi_pin:
#spi_software_miso_pin:
#   These optional parameters allow one to customize the SPI settings
#   used to communicate with the chip.
#channel_1:
#channel_2:
#channel_3:
#channel_4:
#channel_5:
#channel_6:
#   The value to statically set the given AD5206 channel to. This is
#   typically set to a number between 0.0 and 1.0 with 1.0 being the
#   highest resistance and 0.0 being the lowest resistance. However,
#   the range may be changed with the 'scale' parameter (see below).
#   If a channel is not specified then it is left unconfigured.
#scale:
#   This parameter can be used to alter how the 'channel_x' parameters
#   are interpreted. If provided, then the 'channel_x' parameters
#   should be between 0.0 and 'scale'. This may be useful when the
#   AD5206 is used to set stepper voltage references. The 'scale' can
#   be set to the equivalent stepper amperage if the AD5206 were at
#   its highest resistance, and then the 'channel_x' parameters can be
#   specified using the desired amperage value for the stepper. The
#   default is to not scale the 'channel_x' parameters.

# Statically configured MCP4451 digipot connected via I2C bus (one may
# define any number of sections with an "mcp4451" prefix).
#[mcp4451 my_digipot]
#i2c_mcu: mcu
#   The name of the micro-controller that the MCP4451 chip is
#   connected to. The default is "mcu".
#i2c_address:
#   The i2c address that the chip is using on the i2c bus. This
#   parameter must be provided.
#wiper_0:
#wiper_1:
#wiper_2:
#wiper_3:
#   The value to statically set the given MCP4451 "wiper" to. This is
#   typically set to a number between 0.0 and 1.0 with 1.0 being the
#   highest resistance and 0.0 being the lowest resistance. However,
#   the range may be changed with the 'scale' parameter (see below).
#   If a wiper is not specified then it is left unconfigured.
#scale:
#   This parameter can be used to alter how the 'wiper_x' parameters
#   are interpreted. If provided, then the 'wiper_x' parameters should
#   be between 0.0 and 'scale'. This may be useful when the MCP4451 is
#   used to set stepper voltage references. The 'scale' can be set to
#   the equivalent stepper amperage if the MCP4451 were at its highest
#   resistance, and then the 'wiper_x' parameters can be specified
#   using the desired amperage value for the stepper. The default is
#   to not scale the 'wiper_x' parameters.

# Statically configured MCP4728 digital-to-analog converter connected
# via I2C bus (one may define any number of sections with an "mcp4728"
# prefix).
#[mcp4728 my_dac]
#i2c_mcu: mcu
#   The name of the micro-controller that the MCP4451 chip is
#   connected to. The default is "mcu".
#i2c_address: 96
#   The i2c address that the chip is using on the i2c bus. The default
#   is 96.
#channel_a:
#channel_b:
#channel_c:
#channel_d:
#   The value to statically set the given MCP4728 channel to. This is
#   typically set to a number between 0.0 and 1.0 with 1.0 being the
#   highest voltage (2.048V) and 0.0 being the lowest voltage.
#   However, the range may be changed with the 'scale' parameter (see
#   below). If a channel is not specified then it is left
#   unconfigured.
#scale:
#   This parameter can be used to alter how the 'channel_x' parameters
#   are interpreted. If provided, then the 'channel_x' parameters
#   should be between 0.0 and 'scale'. This may be useful when the
#   MCP4728 is used to set stepper voltage references. The 'scale' can
#   be set to the equivalent stepper amperage if the MCP4728 were at
#   its highest voltage (2.048V), and then the 'channel_x' parameters
#   can be specified using the desired amperage value for the
#   stepper. The default is to not scale the 'channel_x' parameters.

# Statically configured MCP4018 digipot connected via two gpio "bit
# banging" pins (one may define any number of sections with an
# "mcp4018" prefix).
#[mcp4018 my_digipot]
#scl_pin:
#   The SCL "clock" pin. This parameter must be provided.
#sda_pin:
#   The SDA "data" pin. This parameter must be provided.
#wiper:
#   The value to statically set the given MCP4018 "wiper" to. This is
#   typically set to a number between 0.0 and 1.0 with 1.0 being the
#   highest resistance and 0.0 being the lowest resistance. However,
#   the range may be changed with the 'scale' parameter (see below).
#   This parameter must be provided.
#scale:
#   This parameter can be used to alter how the 'wiper' parameter is
#   interpreted. If provided, then the 'wiper' parameter should be
#   between 0.0 and 'scale'. This may be useful when the MCP4018 is
#   used to set stepper voltage references. The 'scale' can be set to
#   the equivalent stepper amperage if the MCP4018 is at its highest
#   resistance, and then the 'wiper' parameter can be specified using
#   the desired amperage value for the stepper. The default is to not
#   scale the 'wiper' parameter.


######################################################################
# Display support
######################################################################

# Support for a display attached to the micro-controller.
#[display]
#lcd_type:
#   The type of LCD chip in use. This may be "hd44780" (which is used
#   in "RepRapDiscount 2004 Smart Controller" type displays), "st7920"
#   (which is used in "RepRapDiscount 12864 Full Graphic Smart
#   Controller" type displays), "uc1701" (which is used in "MKS Mini
#   12864" type displays), "ssd1306", or "sh1106". This parameter must
#   be provided.
#rs_pin:
#e_pin:
#d4_pin:
#d5_pin:
#d6_pin:
#d7_pin:
#   The pins connected to an hd44780 type lcd. These parameters must
#   be provided when using an hd44780 display.
#cs_pin:
#sclk_pin:
#sid_pin:
#   The pins connected to an st7920 type lcd. These parameters must be
#   provided when using an st7920 display.
#cs_pin:
#a0_pin:
#rst_pin:
#   The pins connected to an uc1701 type lcd. The rst_pin is
#   optional. The cs_pin and a0_pin parameters must be provided when
#   using an uc1701 display.
#contrast: 40
#   The contrast to set when using a uc1701 or SSD1306/SH1106 type display
#   For UC1701 the value may range from 0 to 63.  Default is 40.
#   For SSD1306/SH1106 the value may range from 0 to 256.  Default is 239.
#vcomh: 0
#   Set the Vcomh value on SSD1306/SH1106 displays. This value is
#   associated with a "smearing" effect on some OLED displays.
#   The value may range from 0 to 63. Default is 0.
#invert: FALSE
#   TRUE inverts the pixels on certain OLED (SSD1306/SH1106) displays
#   The default is FALSE
#cs_pin:
#dc_pin:
#spi_bus:
#spi_speed:
#spi_software_sclk_pin:
#spi_software_mosi_pin:
#spi_software_miso_pin:
#   The pins connected to an ssd1306 type lcd when in "4-wire" spi
#   mode. The parameters that start with "spi_" are optional and they
#   control the spi settings used to communicate with the chip. The
#   default is to use i2c mode for ssd1306 displays.
#reset_pin:
#   A reset pin may be specified on ssd1306 displays. If it is not
#   specified then the hardware must have a pull-up on the
#   corresponding lcd line.
#display_group:
#   The name of the display_data group to show on the display. This
#   controls the content of the screen (see the description of
#   [display_data] below for more information). The default is
#   _default_20x4 for hd44780 displays and _default_16x4 for other
#   displays.
#menu_timeout:
#   Timeout for menu. Being inactive this amount of seconds will trigger
#   menu exit or return to root menu when having autorun enabled.
#   The default is 0 seconds (disabled)
#menu_reverse_navigation:
#   When enabled it will reverse up and down directions for list navigation.
#   The default is False. This parameter is optional.
#encoder_pins:
#   The pins connected to encoder. 2 pins must be provided when
#   using encoder. This parameter must be provided when using menu.
#click_pin:
#   The pin connected to 'enter' button or encoder 'click'. This parameter
#   must be provided when using menu. The presence of an 'analog_range_click_pin'
#   config parameter turns this parameter from digital to analog.
#back_pin:
#   The pin connected to 'back' button. This parameter is optional, menu
#   can be used without it. The presence of an 'analog_range_back_pin'
#   config parameter turns this parameter from digital to analog.
#up_pin:
#   The pin connected to 'up' button. This parameter must be provided
#   when using menu without encoder. The presence of an 'analog_range_up_pin'
#   config parameter turns this parameter from digital to analog.
#down_pin:
#   The pin connected to 'down' button. This parameter must be provided
#   when using menu without encoder. The presence of an 'analog_range_down_pin'
#   config parameter turns this parameter from digital to analog.
#kill_pin:
#   The pin connected to 'kill' button. This button will call emergency stop.
#   The presence of an 'analog_range_kill_pin' config parameter turns this
#   parameter from digital to analog.
#analog_pullup_resistor: 4700
#   The resistance (in ohms) of the pullup attached to the analog button.
#   The default is 4700 ohms.
#analog_range_click_pin:
#   The resistance range for a 'enter' button. Range minimum and maximum
#   comma-separated values must be provided when using analog button.
#analog_range_back_pin:
#   The resistance range for a 'back' button. Range minimum and maximum
#   comma-separated values must be provided when using analog button.
#analog_range_up_pin:
#   The resistance range for a 'up' button. Range minimum and maximum
#   comma-separated values must be provided when using analog button.
#analog_range_down_pin:
#   The resistance range for a 'down' button. Range minimum and maximum
#   comma-separated values must be provided when using analog button.
#analog_range_kill_pin:
#   The resistance range for a 'kill' button. Range minimum and maximum
#   comma-separated values must be provided when using analog button.

# Support for displaying custom data on an lcd screen. One may create
# any number of display groups and any number of data items under
# those groups. The display will show all the data items for a given
# group if the display_group option in the [display] section is set to
# the given group name.
#[display_data my_group_name my_data_name]
#position: 0, 0
#   Comma separated row and column of the display position that should
#   be used to display the information. This parameter must be
#   provided.
#text:
#   The text to show at the given position. This field is evaluated
#   using command templates (see docs/Command_Templates.md). This
#   parameter must be provided.

# Display data text "macros" (one may define any number of sections
# with a display_template prefix). This feature allows one to reduce
# repetitive definitions in display_data sections. One may use the
# builtin render() function in display_data sections to evaluate a
# template. For example, if one were to define [display_template
# my_template] then one could use "{ render('my_template') }" in a
# display_data section.
#[display_template my_template_name]
#param_<name>:
#   One may specify any number of options with a "param_" prefix. The
#   given name will be assigned the given value (parsed as a Python
#   literal) and will be available during macro expansion. If the
#   parameter is passed in the call to render() then that value will
#   be used during macro expansion. For example, a config with
#   "param_speed = 75" might have a caller with
#   "render('my_template_name', param_speed=80)". Parameter names may
#   not use upper case characters.
#text:
#   The text to return when the render() function is called for this
#   template. This field is evaluated using command templates (see
#   docs/Command_Templates.md). This parameter must be provided.

# Display a custom glyph on displays that support it. The given name
# will be assigned the given display data which can then be referenced
# in the display templates by their name surrounded by two "tilde" symbols
# i.e. ~my_display_glyph~
#[display_glyph my_display_glyph]
#data:
#   The display data, stored as 16 lines consisting of 16 bits (1 per
#   pixel) where '.' is a blank pixel and '*' is an on pixel (e.g.,
#   "****************" to display a solid horizontal line).
#   Alternatively, one can use '0' for a blank pixel and '1' for an on
#   pixel. Put each display line into a separate config line. The
#   glyph must consist of exactly 16 lines with 16 bits each. This
#   parameter is optional.
#hd44780_data:
#   Glyph to use on 20x4 hd44780 displays. The glyph must consist of
#   exactly 8 lines with 5 bits each. This parameter is optional.
#hd44780_slot:
#   The hd44780 hardware index (0..7) to store the glyph at. If
#   multiple distinct images use the same slot then make sure to only
#   use one of those images in any given screen. This parameter is
#   required if hd44780_data is specified.

# If a primary [display] section has been defined in printer.cfg as shown
# above it is possible to define multiple auxilary displays.  Note that
# auxilary displays do not currently support menu functionality, thus they
# do not support the "menu" options or button configuration.
#[display my_display]
#lcd_type:
#rs_pin:
#e_pin:
#d4_pin:
#d5_pin:
#d6_pin:
#d7_pin:
#cs_pin:
#sclk_pin:
#sid_pin:
#cs_pin:
#a0_pin:
#rst_pin:
#contrast: 40
#cs_pin:
#dc_pin:
#spi_bus:
#spi_speed:
#spi_software_sclk_pin:
#spi_software_mosi_pin:
#spi_software_miso_pin:
#reset_pin:
#display_group:
#   See the [display] section above for details on each configuration
#   option above.


######################################################################
# Filament sensors
######################################################################

# Filament Switch Sensor.  Support for filament insert and runout detection
# using a switch sensor, such as an endstop switch.
#[filament_switch_sensor my_sensor]
#pause_on_runout: True
#   When set to True, a PAUSE will execute immediately after a runout
#   is detected. Note that if pause_on_runout is False and the
#   runout_gcode is omitted then runout detection is disabled. Default
#   is True.
#runout_gcode:
#   A list of G-Code commands to execute after a filament runout is
#   detected. See docs/Command_Templates.md for G-Code format. If
#   pause_on_runout is set to True this G-Code will run after the
#   PAUSE is complete. The default is not to run any G-Code commands.
#insert_gcode:
#   A list of G-Code commands to execute after a filament insert is
#   detected. See docs/Command_Templates.md for G-Code format. The
#   default is not to run any G-Code commands, which disables insert
#   detection.
#event_delay: 3.0
#   The minimum amount of time in seconds to delay between events.
#   Events triggered during this time period will be silently
#   ignored. The default is 3 seconds.
#pause_delay: 0.5
#   The amount of time to delay, in seconds, between the pause command
#   dispatch and execution of the runout_gcode.  It may be useful to
#   increase this delay if Octoprint exhibits strange pause behavior.
#   Default is 0.5 seconds.
#switch_pin:
#   The pin on which the switch is connected. This parameter must be
#   provided.

# TSLl401CL Based Filament Width Sensor
#[tsl1401cl_filament_width_sensor]
#pin: analog5
#default_nominal_filament_diameter: 1.75 # (mm)
#   Maximum allowed filament diameter difference as mm
#max_difference: 0.2
#   The distance from sensor to the melting chamber as mm
#measurement_delay: 100

# Hall filament width sensor (see docs/HallFilamentWidthSensor.md)
#[hall_filament_width_sensor]
#adc1: analog11
#adc2: analog12
#   Analog input pins connected to the sensor. These parameters must
#   be provided.
#cal_dia1: 1.50
#cal_dia2: 2.00
#   The calibration values (in mm) for the sensors. The default is
#   1.50 for cal_dia1 and 2.00 for cal_dia2.
#raw_dia1: 9500
#raw_dia2: 10500
#   The raw calibration values for the sensors. The default is 9500
#   for raw_dia1 and 10500 for raw_dia2.
#default_nominal_filament_diameter: 1.75
#   The nominal filament diameter. This parameter must be provided.
#max_difference: 0.200
#   Maximum allowed filament diameter difference in millimeters (mm).
#   If difference between nominal filament diameter and sensor output
#   is more than +- max_difference, extrusion multiplier is set back
#   to %100. The default is 0.200.
#measurement_delay: 70
#   The distance from sensor to the melting chamber/hot-end in
#   millimeters (mm). The filament between the sensor and the hot-end
#   will be treated as the default_nominal_filament_diameter. Host
#   module works with FIFO logic. It keeps each sensor value and
#   position in an array and POP them back in correct position. This
#   parameter must be provided.
#enable: False
#   Sensor enabled or disabled after power on. The default is to
#   disable.
#measurement_interval: 10
#   The approximate distance (in mm) between sensor readings. The
#   default is 10mm.
#logging: False
#  Out diameter to terminal and klipper.log
#  can be turn on|of by command
#Virtual filament_switch_sensor support. Create sensor named hall_filament_width_sensor.
#min_diameter:1.0
#Minimal diameter for trigger virtual filament_switch_sensor.
#use_current_dia_while_delay: False
#   Use the current diameter instead of the nominal diamenter while the measurement delay has not run through.
#Values from filament_switch_sensor.
#See [filament_switch_sensor] for a description of these parameters.
#pause_on_runout: True
#   When set to True, a PAUSE will execute immediately after a runout
#   is detected. Note that if pause_on_runout is False and the
#   runout_gcode is omitted then runout detection is disabled. Default
#   is True.
#runout_gcode:
#   A list of G-Code commands to execute after a filament runout is
#   detected. See docs/Command_Templates.md for G-Code format. If
#   pause_on_runout is set to True this G-Code will run after the
#   PAUSE is complete. The default is not to run any G-Code commands.
#insert_gcode:
#   A list of G-Code commands to execute after a filament insert is
#   detected. See docs/Command_Templates.md for G-Code format. The
#   default is not to run any G-Code commands, which disables insert
#   detection.
#event_delay: 3.0
#   The minimum amount of time in seconds to delay between events.
#   Events triggered during this time period will be silently
#   ignored. The default is 3 seconds.
#pause_delay: 0.5
#   The amount of time to delay, in seconds, between the pause command
#   dispatch and execution of the runout_gcode.  It may be useful to
#   increase this delay if Octoprint exhibits strange pause behavior.
#   Default is 0.5 seconds.

######################################################################
# Board specific hardware support
######################################################################

# Configure an SX1509 I2C to GPIO expander. Due to the delay incurred
# by I2C communication you should NOT use SX1509 pins as stepper enable,
# step or dir pins or any other pin that requires fast bit-banging. They
# are best used as static or gcode controlled digital outputs or hardware-pwm
# pins for e.g. fans. One may define any number of sections with an "sx1509"
# prefix. Each expander provides a set of 16 pins (sx1509_my_sx1509:PIN_0 to
# sx1509_my_sx1509:PIN_15) which can be used in the printer configuration.
#[sx1509 my_sx1509]
#i2c_mcu: mcu
#   The name of the micro-controller that the SX1509 chip is connected
#   to. The default is "mcu".
#i2c_address:
#   I2C address used by this expander. Depending on the hardware jumpers
#   this is one out of the following addresses: 62 63 112 113. This
#   parameter must be provided.
#i2c_bus:
#   If the I2C implementation of your microcontroller supports
#   multiple I2C busses, you may specify the bus name here. The
#   default is to use the default micro-controller i2c bus.

# SAMD SERCOM configuration to specify which pins to use on a given SERCOM.
# One may define one section with the "samd_sercom" prefix per
# SERCOM available. Each SERCOM must be configured prior to using it as
# SPI or I2C peripheral. Place this config section above any other section
# that makes use of SPI or I2C buses.
#[samd_sercom sercom0]
#tx_pin:
#   MOSI pin for SPI communication, or SDA (data) pin for I2C
#   communication. The pin must have a valid pinmux configuration
#   for the given SERCOM peripheral. This parameter must be provided.
#rx_pin:
#   MISO pin for SPI communication. This pin is not used for I2C
#   communication (I2C uses tx_pin for both sending and receiving).
#   The pin must have a valid pinmux configuration for the given
#   SERCOM peripheral. This parameter is optional.
#clk_pin:
#   CLK pin for SPI communication, or SCL (clock) pin for I2C
#   communication. The pin must have a valid pinmux configuration
#   for the given SERCOM peripheral. This parameter must be provided.

# Replicape support - see the generic-replicape.cfg file for further
# details.
#[replicape]<|MERGE_RESOLUTION|>--- conflicted
+++ resolved
@@ -556,29 +556,6 @@
 #   measurements, e.g. with an accelerometer.
 #   Default value is 0.1 which is a good all-round value for most printers.
 
-<<<<<<< HEAD
-# S-Curve acceleration and jerk-limiting motion planning.
-#[scurve]
-#acceleration_order: 4
-#   This parameter determines the acceleration method. Use 2 for
-#   constant acceleration, 4 for a 4th order position s-curve
-#   acceleration, or 6 for 6th order position s-curve acceleration.
-#   Note that values 4 and 6 will slow down the printer. Be sure to read
-#   docs/Resonance_Compensation.md before changing this parameter.
-#   The default is 4.
-#min_jerk_limit_time: 0.02
-#   Minimum acceleration (and deceleration) time (in seconds) to enable full
-#   kinematic jerk limiting. The default is 0.02, which should work well in
-#   most circumstances. Another possiblity is to set this parameter to a value
-#   equal to 1.0 / max_ringing_frequency.
-#   Only has effect if acceleration_order is greater than 2.
-#max_jerk:
-#   Maximum kinematic jerk (in mm/s^3). Notice this is not the same as
-#   the max velocity jump which is sometimes configured by other firmware!
-#   The default value is max_accel * 30 if min_jerk_limit_time is not set,
-#   otherwise the default value is computed from min_jerk_limit_time parameter.
-#   Only has effect if acceleration_order is greater than 2.
-=======
 # Support for ADXL345 accelerometers. This support allows one to query
 # accelerometer measurements from the sensor. This enables an
 # ACCELEROMETER_MEASURE command (see docs/G-Codes.md for more
@@ -604,7 +581,28 @@
 #spi_software_miso_pin:
 #   These optional parameters allow one to customize the SPI settings
 #   used to communicate with the chip.
->>>>>>> 91979756
+
+# S-Curve acceleration and jerk-limiting motion planning.
+#[scurve]
+#acceleration_order: 4
+#   This parameter determines the acceleration method. Use 2 for
+#   constant acceleration, 4 for a 4th order position s-curve
+#   acceleration, or 6 for 6th order position s-curve acceleration.
+#   Note that values 4 and 6 will slow down the printer. Be sure to read
+#   docs/Resonance_Compensation.md before changing this parameter.
+#   The default is 4.
+#min_jerk_limit_time: 0.02
+#   Minimum acceleration (and deceleration) time (in seconds) to enable full
+#   kinematic jerk limiting. The default is 0.02, which should work well in
+#   most circumstances. Another possiblity is to set this parameter to a value
+#   equal to 1.0 / max_ringing_frequency.
+#   Only has effect if acceleration_order is greater than 2.
+#max_jerk:
+#   Maximum kinematic jerk (in mm/s^3). Notice this is not the same as
+#   the max velocity jump which is sometimes configured by other firmware!
+#   The default value is max_accel * 30 if min_jerk_limit_time is not set,
+#   otherwise the default value is computed from min_jerk_limit_time parameter.
+#   Only has effect if acceleration_order is greater than 2.
 
 
 ######################################################################

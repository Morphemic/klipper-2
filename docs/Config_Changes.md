This document covers recent software changes to the config file that
are not backwards compatible. It is a good idea to review this
document when upgrading the Klipper software.

All dates in this document are approximate.

# Changes

<<<<<<< HEAD
201911??: The pressure_advance_lookahead_time parameter has been
=======
20191121: The USB name has changed on lpc176x.  It now uses the unique
chip id by default.  Update the "serial" setting in the "mcu" config
section accordingly.

20191121: The pressure_advance_lookahead_time parameter has been
>>>>>>> 00fd6223
removed.  See example.cfg for alternate configuration settings.

20191112: The tmc stepper driver virtual enable capability is now
automatically enabled if the stepper does not have a dedicated stepper
enable pin.  Remove references to tmcXXXX:virtual_enable from the
config.  The ability to control multiple pins in the stepper
enable_pin config has been removed.  If multiple pins are needed then
use a multi_pin config section.

20191107: The primary extruder config section must be specified as
"extruder" and may no longer be specified as "extruder0". Gcode
command templates that query the extruder status are now accessed via
"{printer.extruder}".

20191021: Klipper v0.8.0 released

20191003: The move_to_previous option in [safe_z_homing] now defaults
to False.  (It was effectively False prior to 20190918.)

20190918: The zhop option in [safe_z_homing] is always re-applied
after Z axis homing completed. This might need users to update custom
scripts based on this module.

20190806: The SET_NEOPIXEL command has been renamed to SET_LED.

20190726: The mcp4728 digital-to-analog code has changed. The default
i2c_address is now 0x60 and the voltage reference is now relative to
the mcp4728's internal 2.048 volt reference.

20190710: The z_hop option was removed from the [firmware_retract]
config section. The z_hop support was incomplete and could cause
incorrect behavior with several common slicers.

20190710: The optional parameters of the PROBE_ACCURACY command have
changed. It may be necessary to update any macros or scripts that use
that command.

20190628: All configuration options have been removed from the
[skew_correction] section.  Configuration for skew_correction
is now done via the SET_SKEW gcode.  See skew_correction.md
for recommended usage.

20190607: The "variable_X" parameters of gcode_macro (along with the
VALUE parameter of SET_GCODE_VARIABLE) are now parsed as Python
literals. If a value needs to be assigned a string then wrap the value
in quotes so that it is evaluated as a string.

20190606: The "samples", "samples_result", and "sample_retract_dist"
config options have been moved to the "probe" config section. These
options are no longer supported in the "delta_calibrate", "bed_tilt",
"bed_mesh", "screws_tilt_adjust", "z_tilt", or "quad_gantry_level"
config sections.

20190528: The magic "status" variable in gcode_macro template
evaluation has been renamed to "printer".

20190520: The SET_GCODE_OFFSET command has changed; update any g-code
macros accordingly. The command will no longer apply the requested
offset to the next G1 command. The old behavior may be approximated by
using the new "MOVE=1" parameter.

20190404: The Python host software packages were updated. Users will
need to rerun the ~/klipper/scripts/install-octopi.sh script (or
otherwise upgrade the python dependencies if not using a standard
OctoPi installation).

20190404: The i2c_bus and spi_bus parameters (in various config
sections) now take a bus name instead of a number.

20190404: The sx1509 config parameters have changed. The 'address'
parameter is now 'i2c_address' and it must be specified as a decimal
number. Where 0x3E was previously used, specify 62.

20190328: The min_speed value in [temperature_fan] config
will now be respected and the fan will always run at this
speed or higher in PID mode.

20190322: The default value for "driver_HEND" in [tmc2660] config
sections was changed from 6 to 3. The "driver_VSENSE" field was
removed (it is now automatically calculated from run_current).

20190310: The [controller_fan] config section now always takes a name
(such as [controller_fan my_controller_fan]).

20190308: The "driver_BLANK_TIME_SELECT" field in [tmc2130] and
[tmc2208] config sections has been renamed to "driver_TBL".

20190308: The [tmc2660] config section has changed. A new
sense_resistor config parameter must now be provided. The meaning of
several of the driver_XXX parameters has changed.

20190228: Users of SPI or I2C on SAMD21 boards must now specify the
bus pins via a [samd_sercom] config section.

20190224: The bed_shape option has been removed from bed_mesh.  The
radius option has been renamed to bed_radius.  Users with round beds
should supply the bed_radius and round_probe_count options.

20190107: The i2c_address parameter in the mcp4451 config section
changed. This is a common setting on Smoothieboards. The new value is
half the old value (88 should be changed to 44, and 90 should be
changed to 45).

20181220: Klipper v0.7.0 released<|MERGE_RESOLUTION|>--- conflicted
+++ resolved
@@ -6,15 +6,11 @@
 
 # Changes
 
-<<<<<<< HEAD
-201911??: The pressure_advance_lookahead_time parameter has been
-=======
 20191121: The USB name has changed on lpc176x.  It now uses the unique
 chip id by default.  Update the "serial" setting in the "mcu" config
 section accordingly.
 
 20191121: The pressure_advance_lookahead_time parameter has been
->>>>>>> 00fd6223
 removed.  See example.cfg for alternate configuration settings.
 
 20191112: The tmc stepper driver virtual enable capability is now

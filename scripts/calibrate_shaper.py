#!/usr/bin/env python2
# Shaper auto-calibration script
#
# Copyright (C) 2020  Dmitry Butyugin <dmbutyugin@google.com>
# Copyright (C) 2020  Kevin O'Connor <kevin@koconnor.net>
#
# This file may be distributed under the terms of the GNU GPLv3 license.
from __future__ import print_function
import optparse, os, sys
from textwrap import wrap
import numpy as np, matplotlib
sys.path.append(os.path.join(os.path.dirname(os.path.realpath(__file__)),
                             '..', 'klippy', 'extras'))
from shaper_calibrate import CalibrationData, ShaperCalibrate

MAX_TITLE_LENGTH=65

def parse_log(logname):
    with open(logname) as f:
        for header in f:
            if not header.startswith('#'):
                break
        if not header.startswith('freq,psd_x,psd_y,psd_z,psd_xyz'):
            # Raw accelerometer data
            return np.loadtxt(logname, comments='#', delimiter=',')
    # Parse power spectral density data
    data = np.loadtxt(logname, skiprows=1, comments='#', delimiter=',')
    calibration_data = CalibrationData(
            freq_bins=data[:,0], psd_sum=data[:,4],
            psd_x=data[:,1], psd_y=data[:,2], psd_z=data[:,3])
    calibration_data.set_numpy(np)
    # If input shapers are present in the CSV file, the frequency
    # response is already normalized to input frequencies
    if 'mzv' not in header:
        calibration_data.normalize_to_frequencies()
    return calibration_data

######################################################################
# Shaper calibration
######################################################################

# Find the best shaper parameters
def calibrate_shaper(datas, csv_output, max_smoothing):
    helper = ShaperCalibrate(printer=None)
    if isinstance(datas[0], CalibrationData):
        calibration_data = datas[0]
        for data in datas[1:]:
            calibration_data.join(data)
    else:
        # Process accelerometer data
        calibration_data = helper.process_accelerometer_data(datas[0])
        for data in datas[1:]:
            calibration_data.join(helper.process_accelerometer_data(data))
        calibration_data.normalize_to_frequencies()
    shaper, all_shapers = helper.find_best_shaper(
            calibration_data, max_smoothing, print)
    print("Recommended shaper is %s @ %.1f Hz" % (shaper.name, shaper.freq))
    if csv_output is not None:
        helper.save_calibration_data(
                csv_output, calibration_data, all_shapers)
    return shaper.name, all_shapers, calibration_data

######################################################################
# Plot frequency response and suggested input shapers
######################################################################

<<<<<<< HEAD
def plot_freq_response(lognames, calibration_data, shapers,
=======
def plot_freq_response(lognames, calibration_data, shapers_vals,
>>>>>>> 5ccc1704
                       selected_shaper, max_freq):
    freqs = calibration_data.freq_bins
    psd = calibration_data.psd_sum[freqs <= max_freq]
    px = calibration_data.psd_x[freqs <= max_freq]
    py = calibration_data.psd_y[freqs <= max_freq]
    pz = calibration_data.psd_z[freqs <= max_freq]
    freqs = freqs[freqs <= max_freq]

    fontP = matplotlib.font_manager.FontProperties()
    fontP.set_size('x-small')

    fig, ax = matplotlib.pyplot.subplots()
    ax.set_xlabel('Frequency, Hz')
    ax.set_xlim([0, max_freq])
    ax.set_ylabel('Power spectral density')

    ax.plot(freqs, psd, label='X+Y+Z', color='purple')
    ax.plot(freqs, px, label='X', color='red')
    ax.plot(freqs, py, label='Y', color='green')
    ax.plot(freqs, pz, label='Z', color='blue')

<<<<<<< HEAD
    title = ("Frequency response and shapers (%s)" if shapers
             else "Frequency response (%s)") % (', '.join(lognames))
=======
    title = "Frequency response and shapers (%s)" % (', '.join(lognames))
>>>>>>> 5ccc1704
    ax.set_title("\n".join(wrap(title, MAX_TITLE_LENGTH)))
    ax.xaxis.set_minor_locator(matplotlib.ticker.AutoMinorLocator())
    ax.yaxis.set_minor_locator(matplotlib.ticker.AutoMinorLocator())
    ax.xaxis.set_minor_locator(matplotlib.ticker.AutoMinorLocator())
    ax.yaxis.set_minor_locator(matplotlib.ticker.AutoMinorLocator())
    ax.ticklabel_format(axis='y', style='scientific', scilimits=(0,0))
    ax.grid(which='major', color='grey')
    ax.grid(which='minor', color='lightgrey')
<<<<<<< HEAD
    ax.legend(loc='upper left', prop=fontP)

    if shapers:
        ax2 = ax.twinx()
        ax2.set_ylabel('Shaper vibration reduction (ratio)')
        best_shaper_vals = None
        for shaper in shapers:
            label = "%s (%.1f Hz, vibr=%.1f%%, sm~=%.2f)" % (
                    shaper.name.upper(), shaper.freq,
                    shaper.vibrs * 100., shaper.smoothing)
            linestyle = 'dotted'
            if shaper.name == selected_shaper:
                linestyle = 'dashdot'
                best_shaper_vals = shaper.vals
            ax2.plot(freqs, shaper.vals, label=label, linestyle=linestyle)
        ax.plot(freqs, psd * best_shaper_vals,
                label='After\nshaper', color='cyan')
        # A hack to add a human-readable shaper recommendation to legend
        ax2.plot([], [], ' ',
                 label="Recommended shaper: %s" % (selected_shaper.upper()))
        ax2.legend(loc='upper right', prop=fontP)
=======

    ax2 = ax.twinx()
    ax2.set_ylabel('Shaper vibration reduction (ratio)')
    best_shaper_vals = None
    for name, freq, vals in shapers_vals:
        label = "%s (%.1f Hz)" % (name.upper(), freq)
        linestyle = 'dotted'
        if name == selected_shaper:
            linestyle = 'dashdot'
            best_shaper_vals = vals
        ax2.plot(freqs, vals, label=label, linestyle=linestyle)
    ax.plot(freqs, psd * best_shaper_vals,
            label='After\nshaper', color='cyan')
    # A hack to add a human-readable shaper recommendation to legend
    ax2.plot([], [], ' ',
             label="Recommended shaper: %s" % (selected_shaper.upper()))

    ax.legend(loc='upper left', prop=fontP)
    ax2.legend(loc='upper right', prop=fontP)
>>>>>>> 5ccc1704

    fig.tight_layout()
    return fig

######################################################################
# Startup
######################################################################

def setup_matplotlib(output_to_file):
    global matplotlib
    if output_to_file:
        matplotlib.rcParams.update({'figure.autolayout': True})
        matplotlib.use('Agg')
    import matplotlib.pyplot, matplotlib.dates, matplotlib.font_manager
    import matplotlib.ticker

def main():
    # Parse command-line arguments
    usage = "%prog [options] <logs>"
    opts = optparse.OptionParser(usage)
    opts.add_option("-o", "--output", type="string", dest="output",
                    default=None, help="filename of output graph")
    opts.add_option("-c", "--csv", type="string", dest="csv",
                    default=None, help="filename of output csv file")
    opts.add_option("-f", "--max_freq", type="float", default=200.,
                    help="maximum frequency to graph")
    opts.add_option("-s", "--max_smoothing", type="float", default=None,
                    help="maximum shaper smoothing to allow")
    options, args = opts.parse_args()
    if len(args) < 1:
        opts.error("Incorrect number of arguments")
    if options.max_smoothing is not None and options.max_smoothing < 0.05:
        opts.error("Too small max_smoothing specified (must be at least 0.05)")

    # Parse data
    datas = [parse_log(fn) for fn in args]

    # Calibrate shaper and generate outputs
    selected_shaper, shapers, calibration_data = calibrate_shaper(
            datas, options.csv, options.max_smoothing)

    if not options.csv or options.output:
        # Draw graph
        setup_matplotlib(options.output is not None)

<<<<<<< HEAD
        fig = plot_freq_response(args, calibration_data, shapers,
=======
        fig = plot_freq_response(args, calibration_data, shapers_vals,
>>>>>>> 5ccc1704
                                 selected_shaper, options.max_freq)

        # Show graph
        if options.output is None:
            matplotlib.pyplot.show()
        else:
            fig.set_size_inches(8, 6)
            fig.savefig(options.output)

if __name__ == '__main__':
    main()<|MERGE_RESOLUTION|>--- conflicted
+++ resolved
@@ -64,11 +64,7 @@
 # Plot frequency response and suggested input shapers
 ######################################################################
 
-<<<<<<< HEAD
 def plot_freq_response(lognames, calibration_data, shapers,
-=======
-def plot_freq_response(lognames, calibration_data, shapers_vals,
->>>>>>> 5ccc1704
                        selected_shaper, max_freq):
     freqs = calibration_data.freq_bins
     psd = calibration_data.psd_sum[freqs <= max_freq]
@@ -90,12 +86,7 @@
     ax.plot(freqs, py, label='Y', color='green')
     ax.plot(freqs, pz, label='Z', color='blue')
 
-<<<<<<< HEAD
-    title = ("Frequency response and shapers (%s)" if shapers
-             else "Frequency response (%s)") % (', '.join(lognames))
-=======
     title = "Frequency response and shapers (%s)" % (', '.join(lognames))
->>>>>>> 5ccc1704
     ax.set_title("\n".join(wrap(title, MAX_TITLE_LENGTH)))
     ax.xaxis.set_minor_locator(matplotlib.ticker.AutoMinorLocator())
     ax.yaxis.set_minor_locator(matplotlib.ticker.AutoMinorLocator())
@@ -104,40 +95,19 @@
     ax.ticklabel_format(axis='y', style='scientific', scilimits=(0,0))
     ax.grid(which='major', color='grey')
     ax.grid(which='minor', color='lightgrey')
-<<<<<<< HEAD
-    ax.legend(loc='upper left', prop=fontP)
-
-    if shapers:
-        ax2 = ax.twinx()
-        ax2.set_ylabel('Shaper vibration reduction (ratio)')
-        best_shaper_vals = None
-        for shaper in shapers:
-            label = "%s (%.1f Hz, vibr=%.1f%%, sm~=%.2f)" % (
-                    shaper.name.upper(), shaper.freq,
-                    shaper.vibrs * 100., shaper.smoothing)
-            linestyle = 'dotted'
-            if shaper.name == selected_shaper:
-                linestyle = 'dashdot'
-                best_shaper_vals = shaper.vals
-            ax2.plot(freqs, shaper.vals, label=label, linestyle=linestyle)
-        ax.plot(freqs, psd * best_shaper_vals,
-                label='After\nshaper', color='cyan')
-        # A hack to add a human-readable shaper recommendation to legend
-        ax2.plot([], [], ' ',
-                 label="Recommended shaper: %s" % (selected_shaper.upper()))
-        ax2.legend(loc='upper right', prop=fontP)
-=======
 
     ax2 = ax.twinx()
     ax2.set_ylabel('Shaper vibration reduction (ratio)')
     best_shaper_vals = None
-    for name, freq, vals in shapers_vals:
-        label = "%s (%.1f Hz)" % (name.upper(), freq)
+    for shaper in shapers:
+        label = "%s (%.1f Hz, vibr=%.1f%%, sm~=%.2f)" % (
+                shaper.name.upper(), shaper.freq,
+                shaper.vibrs * 100., shaper.smoothing)
         linestyle = 'dotted'
-        if name == selected_shaper:
+        if shaper.name == selected_shaper:
             linestyle = 'dashdot'
-            best_shaper_vals = vals
-        ax2.plot(freqs, vals, label=label, linestyle=linestyle)
+            best_shaper_vals = shaper.vals
+        ax2.plot(freqs, shaper.vals, label=label, linestyle=linestyle)
     ax.plot(freqs, psd * best_shaper_vals,
             label='After\nshaper', color='cyan')
     # A hack to add a human-readable shaper recommendation to legend
@@ -146,7 +116,6 @@
 
     ax.legend(loc='upper left', prop=fontP)
     ax2.legend(loc='upper right', prop=fontP)
->>>>>>> 5ccc1704
 
     fig.tight_layout()
     return fig
@@ -192,11 +161,7 @@
         # Draw graph
         setup_matplotlib(options.output is not None)
 
-<<<<<<< HEAD
         fig = plot_freq_response(args, calibration_data, shapers,
-=======
-        fig = plot_freq_response(args, calibration_data, shapers_vals,
->>>>>>> 5ccc1704
                                  selected_shaper, options.max_freq)
 
         # Show graph
